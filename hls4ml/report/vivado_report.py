from __future__ import print_function
import os
import re
import xml.etree.ElementTree as ET

def read_vivado_report(hls_dir, full_report=False):
    if not os.path.exists(hls_dir):
        print('Path {} does not exist. Exiting.'.format(hls_dir))
        return

    prj_dir = None
    top_func_name = None

    if os.path.isfile(hls_dir + '/build_prj.tcl'):
        prj_dir, top_func_name = _parse_build_script(hls_dir + '/build_prj.tcl')

    if prj_dir is None or top_func_name is None:
        print('Unable to read project data. Exiting.')
        return

    sln_dir = hls_dir + '/' + prj_dir
    if not os.path.exists(sln_dir):
        print('Project {} does not exist. Rerun "hls4ml build -p {}".'.format(prj_dir, hls_dir))
        return

    solutions = _find_solutions(sln_dir)
    print('Found {} solution(s) in {}.'.format(len(solutions), sln_dir))

    for sln in solutions:
        print('Reports for solution "{}":\n'.format(sln))
        _find_reports(sln_dir + '/' + sln, top_func_name, full_report)

def _parse_build_script(script_path):
    prj_dir = None
    top_func_name = None

    with open(script_path, 'r') as f:
        for line in f.readlines():
            if 'open_project' in line:
                prj_dir = line.split()[-1]
            elif 'set_top' in line:
                top_func_name = line.split()[-1]

    return prj_dir, top_func_name

def _find_solutions(sln_dir):
    solutions = []

    if os.path.isfile(sln_dir + '/vivado_hls.app'):
        with open(sln_dir + '/vivado_hls.app') as f:
            # Get rid of namespaces (workaround to support two types of vivado_hls.app files)
            xmlstring = re.sub(' xmlns="[^"]+"', '', f.read(), count=1)

        root = ET.fromstring(xmlstring)
        for sln_tag in root.findall('solutions/solution'):
            sln_name = sln_tag.get('name')
            if sln_name is not None and os.path.isdir(sln_dir + '/' + sln_name):
                solutions.append(sln_name)

    return solutions

def _find_reports(sln_dir, top_func_name, full_report=False):
    csim_file = sln_dir + '/csim/report/{}_csim.log'.format(top_func_name)
    if os.path.isfile(csim_file):
        _show_csim_report(csim_file)
    else:
        print('C simulation report not found.')

    syn_file = sln_dir + '/syn/report/{}_csynth.rpt'.format(top_func_name)
    if os.path.isfile(syn_file):
        _show_synth_report(syn_file, full_report)
    else:
        print('Synthesis report not found.')

    cosim_file = sln_dir + '/sim/report/{}_cosim.rpt'.format(top_func_name)
    if os.path.isfile(cosim_file):
        _show_cosim_report(cosim_file)
    else:
        print('Co-simulation report not found.')

def _show_csim_report(csim_file):
    with open(csim_file, 'r') as f:
        print('C SIMULATION RESULT:')
        print(f.read())

def _show_synth_report(synth_file, full_report=False):
    with open(synth_file, 'r') as f:
        print('SYNTHESIS REPORT:')
        for line in f.readlines()[2:]:
            if not full_report and '* DSP48' in line:
                break
            print(line, end = '')

def _show_cosim_report(cosim_file):
    with open(cosim_file, 'r') as f:
        print('CO-SIMULATION RESULT:')
        print(f.read())

def parse_vivado_report(hls_dir):
    if not os.path.exists(hls_dir):
        print('Path {} does not exist. Exiting.'.format(hls_dir))
        return

    prj_dir = None
    top_func_name = None

    if os.path.isfile(hls_dir + '/build_prj.tcl'):
        prj_dir, top_func_name = _parse_build_script(hls_dir + '/build_prj.tcl')

    if prj_dir is None or top_func_name is None:
        print('Unable to read project data. Exiting.')
        return

    sln_dir = hls_dir + '/' + prj_dir
    if not os.path.exists(sln_dir):
        print('Project {} does not exist. Rerun "hls4ml build -p {}".'.format(prj_dir, hls_dir))
        return

    solutions = _find_solutions(sln_dir)
    if len(solutions) == 0:
        print('No solution(s) found in {}.'.format(sln_dir))
        return
    if len(solutions) > 1:
        print('WARNING: Found {} solution(s) in {}. Using the first solution.'.format(len(solutions), sln_dir))

    report = {}

    sim_file = hls_dir + '/tb_data/csim_results.log'
    if os.path.isfile(sim_file):
        csim_results = []
        with open(sim_file, 'r') as f:
            for line in f.readlines():
                csim_results.append([float(r) for r in line.split()])
        report['CSimResults'] = csim_results

    sim_file = hls_dir + '/tb_data/rtl_cosim_results.log'
    if os.path.isfile(sim_file):
        cosim_results = []
        with open(sim_file, 'r') as f:
            for line in f.readlines():
                cosim_results.append([float(r) for r in line.split()])
        report['CosimResults'] = cosim_results

    syn_file = sln_dir + '/' + solutions[0] + '/syn/report/{}_csynth.xml'.format(top_func_name)
    if os.path.isfile(syn_file):
        root = ET.parse(syn_file).getroot()

        # Performance
        perf_node = root.find('./PerformanceEstimates')
        report['EstimatedClockPeriod'] = perf_node.find('./SummaryOfTimingAnalysis/EstimatedClockPeriod').text
        report['BestLatency'] = perf_node.find('./SummaryOfOverallLatency/Best-caseLatency').text
        report['WorstLatency'] = perf_node.find('./SummaryOfOverallLatency/Worst-caseLatency').text
        report['IntervalMin'] = perf_node.find('./SummaryOfOverallLatency/Interval-min').text
        report['IntervalMax'] = perf_node.find('./SummaryOfOverallLatency/Interval-max').text
        # Area
        area_node = root.find('./AreaEstimates')
        for child in area_node.find('./Resources'):
            report[child.tag] = child.text
        for child in area_node.find('./AvailableResources'):
<<<<<<< HEAD
            report['Available'+child.tag] = child.text
=======
            report['Available' + child.tag] = child.text
>>>>>>> 599a7796
    else:
        print('Synthesis report not found.')

    cosim_file = sln_dir + '/' + solutions[0] + '/sim/report/{}_cosim.rpt'.format(top_func_name)
    if os.path.isfile(cosim_file):
        with open(cosim_file, 'r') as f:
            for line in f.readlines():
                if re.search('VHDL', line) or re.search('Verilog', line):
                    result = line[1:].split() # [1:] skips the leading '|'
                    result = [res[:-1] if res[-1] == '|' else res for res in result]
                    # RTL, Status, Latency-min, Latency-avg, Latency-max, Interval-min, Interval-avg, Interval-max
                    if result[1] == 'NA':
                        continue
                    else:
                        report['CosimRTL'] = result[0]
                        report['CosimStatus'] = result[1]
                        report['CosimLatencyMin'] = result[2]
                        report['CosimLatencyMax'] = result[4]
                        report['CosimIntervalMin'] = result[5]
                        report['CosimIntervalMax'] = result[7]

    return report<|MERGE_RESOLUTION|>--- conflicted
+++ resolved
@@ -157,11 +157,7 @@
         for child in area_node.find('./Resources'):
             report[child.tag] = child.text
         for child in area_node.find('./AvailableResources'):
-<<<<<<< HEAD
-            report['Available'+child.tag] = child.text
-=======
             report['Available' + child.tag] = child.text
->>>>>>> 599a7796
     else:
         print('Synthesis report not found.')
 
