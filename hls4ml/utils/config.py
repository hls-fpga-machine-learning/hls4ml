from __future__ import print_function
import json

import hls4ml


def create_config(output_dir='my-hls-test', project_name='myproject',
    backend='Vivado', **kwargs):

    backend_list = hls4ml.templates.get_available_backends()
    if backend not in backend_list:
        raise Exception('Unknown backend: {}'.format(backend))

    backend = hls4ml.templates.get_backend(backend)

    backend_config = backend.create_initial_config(**kwargs)

    config = {}
    config['OutputDir'] = output_dir
    config['ProjectName'] = project_name
    config['Backend'] = backend.name
    config.update(backend_config)

    return config

def _get_precision_from_quantizer(quantizer):
    import qkeras
    if isinstance(quantizer, str):
        quantizer_obj = qkeras.get_quantizer(quantizer)
        quantizer = {}
        # Some activations are classes with get_config method
        if hasattr(quantizer_obj, 'get_config'):
            quantizer['class_name'] = quantizer_obj.__class__.__name__
            quantizer['config'] = quantizer_obj.get_config()
        # Some activations are just functions
        else: 
            quantizer['class_name'] = quantizer_obj.__name__

    supported_quantizers = ['quantized_bits', 'quantized_relu', 'quantized_tanh', 'quantized_po2', 'quantized_relu_po2']
    signed = True
    if quantizer['class_name'] in supported_quantizers:
        bits = int(quantizer['config']['bits'])
        # if integer isn't specified, it should be the same as bits
        integer = int(quantizer['config'].get('integer', bits-1)) + 1
        if quantizer['class_name'] == 'quantized_relu':
            signed = False
            integer -= 1
    elif quantizer['class_name'] in ['binary', 'stochastic_binary', 'binary_tanh']:
        bits = 2
        integer = 2
    
    elif quantizer['class_name'] in ['ternary', 'stochastic_ternary', 'ternary_tanh']:
        bits = 2
        integer = 2
    else:
        raise Exception('ERROR: Unsupported quantizer: {}'.format(quantizer['class_name']))

    decimal = bits - integer
    signed = '' if signed else 'u'
    if decimal > 0:
        return 'ap_{}fixed<{},{}>'.format(signed, bits, integer)
    else:
        return 'ap_{}int<{}>'.format(signed, bits)

def config_from_keras_model(model, granularity='model', default_precision='ap_fixed<16,6>', default_reuse_factor=1):
    """Create an HLS conversion config given the Keras model.

    This function serves as the initial step in creating the custom conversion configuration.
    Users are advised to inspect the returned object to tweak the conversion configuration.
    The return object can be passed as `hls_config` parameter to `convert_from_keras_model`.

    Args:
        model: Keras model
        granularity (str, optional): Granularity of the created config. Defaults to 'model'.
            Can be set to 'model', 'type' and 'layer'.

            Granularity can be used to generate a more verbose config that can be fine-tuned.
            The default granulrity ('model') will generate config keys that apply to the whole
            model, so changes to the keys will affect the entire model. 'type' granularity will
            generate config keys that affect all layers of a given type, while the 'name' granularity
            will generate config keys for every layer separately, allowing for highly specific
            configuration tweaks.
        default_precision (str, optional): Default precision to use. Defaults to 'ap_fixed<16,6>'.
        default_reuse_factor (int, optional): Default reuse factor. Defaults to 1.

    Raises:
        Exception: If Keras model has layers not supported by hls4ml.

    Returns:
        [dict]: The created config.
    """
    if granularity.lower() not in ['model', 'type', 'name']:
        raise Exception('Invalid configuration granularity specified, expected "model", "type" or "name" got "{}"'.format(granularity))

    #This is a list of dictionaries to hold all the layer info we need to generate HLS
    layer_list = []

    if isinstance(model, dict):
        model_arch = model
    else:
        model_arch = json.loads(model.to_json())

    #Define supported layers
    core_layers = ['InputLayer', 'Dropout', 'Flatten', 'Reshape', 'Permute']
    dense_layers = ['Dense', 'BinaryDense', 'TernaryDense']
    conv_layers = ['Conv1D', 'Conv2D', 'BinaryConv2D']
    pooling_layers = ['MaxPooling1D', 'MaxPooling2D', 'GlobalMaxPooling1D', 'GlobalMaxPooling2D', 'AveragePooling1D', 'AveragePooling2D', 'GlobalAveragePooling1D', 'GlobalAveragePooling2D']
    norm_layers = ['BatchNormalization']
    activation_layers = ['Activation', 'LeakyReLU', 'ThresholdedReLU', 'ELU', 'PReLU', 'Softmax', 'ReLU']
    merge_layers = ['Add', 'Subtract', 'Multiply', 'Average', 'Maximum', 'Minimum', 'Concatenate', 'Dot']
    qkeras_layers = ['QDense', 'QActivation', 'QConv1D', 'QConv2D', 'QBatchNormalization', 'QConv2DBatchnorm']
    upsampling_layers = ['UpSampling1D', 'UpSampling2D']
    #Define layers to skip because they're not configurable or not converted to HLS
    skip_layers = ['Dropout', 'Flatten', 'Reshape', 'Permute']
    graph_layers = ['GarNet', 'GarNetStack']
    #All supported layers
<<<<<<< HEAD
    supported_layers = core_layers + dense_layers + conv_layers + pooling_layers + norm_layers + activation_layers + merge_layers + qkeras_layers + upsampling_layers + skip_layers
=======
    supported_layers = core_layers + dense_layers + conv_layers + pooling_layers + norm_layers + activation_layers + merge_layers + qkeras_layers + graph_layers + skip_layers
>>>>>>> 4c5d89d2

    keras_layer_config = None
    if model_arch['class_name'] == 'Sequential':
        print('Interpreting Sequential')
        keras_layer_config = model_arch['config']
        if 'layers' in keras_layer_config: # Newer Keras versions have 'layers' in 'config' key
            keras_layer_config = keras_layer_config['layers']
        # Sequential doesn't have InputLayer in TF < 2.3 (Keras 2.4.0)
        if keras_layer_config[0]['class_name'] != 'InputLayer':
            input_layer = {}
            input_layer['name'] = 'input1'
            input_layer['class_name'] = 'Input'
            layer_list.append(input_layer)
    elif model_arch['class_name'] in ['Model', 'Functional']:
        print('Interpreting Model')
        keras_layer_config = model_arch['config']['layers']

    print('Topology:')
    for keras_layer in keras_layer_config:
        if keras_layer['class_name'] not in supported_layers:
            raise Exception('ERROR: Unsupported layer type: {}'.format(keras_layer['class_name']))
        if keras_layer['class_name'] in skip_layers:
            continue

        #Dictionary to fill in and append to layer_list
        layer = {}

        #Extract name for finding weights and biases
        layer['name'] = keras_layer['config']['name']
        layer['class_name'] = keras_layer['class_name']
        layer['config'] = keras_layer['config']

        if layer['class_name'] == 'InputLayer':
            layer['class_name'] = 'Input'

        if layer['class_name'] in qkeras_layers:
            layer['precision'] = {}
            for qname, qclass in layer['config'].items():
                if 'quantizer' in qname.lower():
                    pname = qname.split('_quantizer')[0]
                    if pname == 'kernel': pname = 'weight'
                    if qclass is not None:
                        precision = _get_precision_from_quantizer(qclass)
                        layer['precision'][pname] = precision
                elif qname == 'activation' and layer['class_name'] == 'QActivation':
                    precision = _get_precision_from_quantizer(qclass)
                    layer['precision']['result'] = precision

        if layer['class_name'] in graph_layers:
            # Graph layer config needs access to number of input vertices from the shape of the input tensor
            # but to really compute it we'd have to track the full tensor flow as done in hls4ml.converters.keras_to_hls.
            # So here we just assume that the first input layer of the model has shape [batch_size, n_vertices, n_features]
            try:
                first_input_layer = next(kl for kl in keras_layer_config if kl['class_name'] == 'InputLayer')
                layer['n_vertices'] = first_input_layer['config']['batch_input_shape'][1]
            except:
                print('  Generating config for keras layer {}: could not estimate n_vertices. Defaulting to 128.')
                layer['n_vertices'] = 128

        print('Layer name: {}, layer type: {}'.format(layer['name'], layer['class_name']))
        layer_list.append( layer )
        if 'activation' in layer['config'] and layer['class_name'] not in activation_layers + qkeras_layers:
            act_layer = {}
            act_layer['name'] = layer['name'] + '_' + layer['config']['activation']
            act_layer['class_name'] = 'Activation'
            print('  -> Activation ({}), layer name: {}'.format(layer['config']['activation'], layer['name']))
            layer_list.append(act_layer)


    def make_layer_config(layer):
        layer_config = {}
        if layer['class_name'] in dense_layers + conv_layers:
            layer_config['Precision'] = {}
            layer_config['Precision']['weight'] = default_precision
            layer_config['Precision']['bias'] = default_precision
            layer_config['Precision']['result'] = default_precision
            layer_config['ReuseFactor'] = default_reuse_factor

        elif layer['class_name'] in activation_layers:
            layer_config['Precision'] = default_precision
            layer_config['ReuseFactor'] = default_reuse_factor
            layer_config['table_size'] = 1024
            is_softmax = layer['class_name'] == 'Softmax'
            if 'config' in layer.keys():
                if 'activation' in layer['config'].keys():
                    is_softmax = is_softmax or (layer['config']['activation'] == 'softmax')
            if is_softmax:
               layer_config['exp_table_t'] = 'ap_fixed<18,8,AP_RND,AP_SAT>'
               layer_config['inv_table_t'] = 'ap_fixed<18,8,AP_RND,AP_SAT>'
            else:
                layer_config['table_t'] = 'ap_fixed<18,8>'
        
        elif layer['class_name'] in norm_layers:
            layer_config['Precision'] = {}
            layer_config['Precision']['scale'] = default_precision
            layer_config['Precision']['bias'] = default_precision
            layer_config['ReuseFactor'] = default_reuse_factor
        
        elif layer['class_name'] in qkeras_layers:
            if 'precision' in layer:
                layer_config['Precision'] = {}
                for name, precision in layer['precision'].items():
                    layer_config['Precision'][name] = precision
            else:
                print('WARNING: Found no precision information in QKeras layer {} ({})'.format(layer['name'], layer['class_name']))
                layer_config['Precision'] = default_precision
            layer_config['ReuseFactor'] = default_reuse_factor

        elif layer['class_name'] in ['GarNet', 'GarNetStack']:
            ## Following code copy-pasted from hls4ml.model.hls_layers - can we factor out commonalities between the two modules?

            ## Define default precisions for various internal arrays (can be overridden from the config file)
            import math
            log2_reuse = int(math.log(default_reuse_factor, 2.))
            n_vertices_width = int(math.log(layer['n_vertices'], 2.))

            # We always give 10 digits for the subintegral part
            fwidth = 10
            # Integral precision for aggr_t depends on how large the temporary sum for weighed feature mean will be
            aggr_intw = max(log2_reuse, n_vertices_width - log2_reuse) + 3 # safety factor 2**3
            aggr_w = aggr_intw + fwidth
            # edge_weight_aggr_t does not need the safety factor
            ew_aggr_intw = aggr_intw - 3
            ew_aggr_w = ew_aggr_intw + fwidth

            layer_config['Precision'] = {}
            layer_config['Precision']['edge_weight'] = 'ap_ufixed<10,0,AP_TRN,AP_SAT>'
            layer_config['Precision']['edge_weight_aggr'] = 'ap_ufixed<{},{},AP_TRN,AP_SAT>'.format(ew_aggr_w, ew_aggr_intw)
            layer_config['Precision']['aggr'] = 'ap_fixed<{},{},AP_TRN,AP_SAT>'.format(aggr_w, aggr_intw)
            layer_config['Precision']['norm'] = 'ap_ufixed<14,4,AP_TRN,AP_SAT>'

            layer_config['ReuseFactor'] = default_reuse_factor

        elif layer['class_name'] == 'Input':
            layer_config['Precision'] = {}

            dtype = layer['config']['dtype']
            if dtype.startswith('int') or dtype.startswith('uint'):
                typename = dtype[:dtype.index('int') + 3]
                width = int(dtype[dtype.index('int') + 3:])
                layer_config['Precision']['result'] = 'ap_{}<{}>'.format(typename, width)
            # elif bool, q[u]int, ...
            else:
                layer_config['Precision']['result'] = default_precision

        else:
            layer_config['Precision'] = default_precision
        
        return layer_config

    config = {}

    model_config = {}
    model_config['Precision'] = default_precision
    model_config['ReuseFactor'] = default_reuse_factor
    model_config['Strategy'] = 'Latency'
    #model_config['Compression'] = False
    #model_config['Trace'] = False

    config['Model'] = model_config
    
    if granularity.lower() == 'type':
        type_config = {}
        for layer in layer_list:
            if layer['class_name'] in type_config:
                continue
            layer_config = make_layer_config(layer)
            type_config[layer['class_name']] = layer_config
        
        config['LayerType'] = type_config

    elif granularity.lower() == 'name':
        name_config = {}
        for layer in layer_list:
            layer_config = make_layer_config(layer)
            name_config[layer['name']] = layer_config
        
        config['LayerName'] = name_config

    return config


def config_from_pytorch_model(model, granularity='model', default_precision='ap_fixed<16,6>', default_reuse_factor=1):
    """Generate configuration dictionary from a Pytorch model.
    
    Parameters
    ----------
    model : Pytorch model object.
        Model to be converted to hls model object.
    granularity : string, optional
        How granular you want the configuration to be.
    default_precision : string, optional
        Defines the precsion of your inputs, outputs, weights and biases.
        It is denoted by ap_fixed<X,Y>, where Y is the number of bits representing 
        the signed number above the binary point (i.e. the integer part),
        and X is the total number of bits. Additionally, integers in fixed precision 
        data type (ap_int<N>, where N is a bit-size from 1 to 1024) can also be used. 
    default_reuse_factor : int, optional
        Reuse factor for hls model
        
    Returns
    -------
    config : dict
        configuration dictionary to be used in Pytorch converter.
        
    See Also
    --------
    hls4ml.config_from_keras_model, hls4ml.convert_from_onnx_model
    
    Examples
    --------
    >>> import hls4ml
    >>> config = hls4ml.utils.config_from_keras_model(model, granularity='model')
    >>> hls_model = hls4ml.converters.convert_from_keras_model(model, hls_config=config)

    """
    
    config = {}

    model_config = {}
    model_config['Precision'] = default_precision
    model_config['ReuseFactor'] = default_reuse_factor
    model_config['Strategy'] = 'Latency'

    config['Model'] = model_config
    
    return config


def config_from_onnx_model(model, granularity='model', default_precision='ap_fixed<16,6>', default_reuse_factor=1):
    """Generate configuration dictionary from an ONNX model.
    
    Parameters
    ----------
    model : ONNX model object.
        Model to be converted to hls model object.
    granularity : string, optional
        How granular you want the configuration to be.
    default_precision : string, optional
        Defines the precsion of your inputs, outputs, weights and biases.
        It is denoted by ap_fixed<X,Y>, where Y is the number of bits representing 
        the signed number above the binary point (i.e. the integer part),
        and X is the total number of bits. Additionally, integers in fixed precision 
        data type (ap_int<N>, where N is a bit-size from 1 to 1024) can also be used. 
    default_reuse_factor : int, optional
        Reuse factor for hls model
        
    Returns
    -------
    config : dict
        configuration dictionary to be used in ONNX converter.
        
    See Also
    --------
    hls4ml.config_from_keras_model, hls4ml.convert_from_pytorch_model
    
    Examples
    --------
    >>> import hls4ml
    >>> config = hls4ml.utils.config_from_keras_model(model, granularity='model')
    >>> hls_model = hls4ml.converters.convert_from_keras_model(model, hls_config=config)

    """
    
    config = {}

    model_config = {}
    model_config['Precision'] = default_precision
    model_config['ReuseFactor'] = default_reuse_factor
    model_config['Strategy'] = 'Latency'

    config['Model'] = model_config
    
    return config<|MERGE_RESOLUTION|>--- conflicted
+++ resolved
@@ -110,15 +110,11 @@
     merge_layers = ['Add', 'Subtract', 'Multiply', 'Average', 'Maximum', 'Minimum', 'Concatenate', 'Dot']
     qkeras_layers = ['QDense', 'QActivation', 'QConv1D', 'QConv2D', 'QBatchNormalization', 'QConv2DBatchnorm']
     upsampling_layers = ['UpSampling1D', 'UpSampling2D']
+    graph_layers = ['GarNet', 'GarNetStack']
     #Define layers to skip because they're not configurable or not converted to HLS
     skip_layers = ['Dropout', 'Flatten', 'Reshape', 'Permute']
-    graph_layers = ['GarNet', 'GarNetStack']
     #All supported layers
-<<<<<<< HEAD
-    supported_layers = core_layers + dense_layers + conv_layers + pooling_layers + norm_layers + activation_layers + merge_layers + qkeras_layers + upsampling_layers + skip_layers
-=======
-    supported_layers = core_layers + dense_layers + conv_layers + pooling_layers + norm_layers + activation_layers + merge_layers + qkeras_layers + graph_layers + skip_layers
->>>>>>> 4c5d89d2
+    supported_layers = core_layers + dense_layers + conv_layers + pooling_layers + norm_layers + activation_layers + merge_layers + qkeras_layers + upsampling_layers + graph_layers + skip_layers
 
     keras_layer_config = None
     if model_arch['class_name'] == 'Sequential':
