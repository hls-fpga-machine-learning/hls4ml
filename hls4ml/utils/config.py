--- conflicted
+++ resolved
@@ -100,7 +100,7 @@
         model_arch = json.loads(model.to_json())
 
     #Define supported layers
-    core_layers = ['InputLayer', 'Dropout', 'Flatten', 'Reshape', 'Permute', 'UpSampling2D']
+    core_layers = ['InputLayer', 'Dropout', 'Flatten', 'Reshape', 'Permute']
     dense_layers = ['Dense', 'BinaryDense', 'TernaryDense']
     conv_layers = ['Conv1D', 'Conv2D', 'BinaryConv2D']
     pooling_layers = ['MaxPooling1D', 'MaxPooling2D', 'GlobalMaxPooling1D', 'GlobalMaxPooling2D', 'AveragePooling1D', 'AveragePooling2D', 'GlobalAveragePooling1D', 'GlobalAveragePooling2D']
@@ -108,20 +108,13 @@
     activation_layers = ['Activation', 'LeakyReLU', 'ThresholdedReLU', 'ELU', 'PReLU', 'Softmax', 'ReLU']
     merge_layers = ['Add', 'Subtract', 'Multiply', 'Average', 'Maximum', 'Minimum', 'Concatenate', 'Dot']
     qkeras_layers = ['QDense', 'QActivation', 'QConv1D', 'QConv2D', 'QBatchNormalization', 'QConv2DBatchnorm']
-<<<<<<< HEAD
     upsampling_layers = ['UpSampling1D', 'UpSampling2D']
-=======
     reshaping_layers = ['ZeroPadding1D', 'ZeroPadding2D']
->>>>>>> bc51a446
     graph_layers = ['GarNet', 'GarNetStack']
     #Define layers to skip because they're not configurable or not converted to HLS
     skip_layers = ['Dropout', 'Flatten', 'Reshape', 'Permute']
     #All supported layers
-<<<<<<< HEAD
-    supported_layers = core_layers + dense_layers + conv_layers + pooling_layers + norm_layers + activation_layers + merge_layers + qkeras_layers + upsampling_layers + graph_layers + skip_layers
-=======
-    supported_layers = core_layers + dense_layers + conv_layers + pooling_layers + norm_layers + activation_layers + merge_layers + qkeras_layers + reshaping_layers + graph_layers + skip_layers
->>>>>>> bc51a446
+    supported_layers = core_layers + dense_layers + conv_layers + pooling_layers + norm_layers + activation_layers + merge_layers + qkeras_layers + upsampling_layers + reshaping_layers + graph_layers + skip_layers
 
     keras_layer_config = None
     if model_arch['class_name'] == 'Sequential':
