import ctypes
import os
import platform
from collections import OrderedDict

import numpy as np
import numpy.ctypeslib as npc

from hls4ml.backends import get_backend
from hls4ml.model.flow import get_flow
from hls4ml.model.layers import layer_map
from hls4ml.model.optimizer import get_available_passes, optimize_model


class HLSConfig:
    """The configuration class as stored in the ModelGraph.

    Args:
        config (dict):  The configuration dictionary
    """

    def __init__(self, config):
        self.config = config
        self.backend = get_backend(self.config.get('Backend', 'Vivado'))

        self.model_precision = {}
        self.layer_type_precision = {}
        self.layer_name_precision = {}

        self.model_rf = None
        self.layer_type_rf = {}
        self.layer_name_rf = {}

        self.model_targ_cycles = None
        self.layer_type_targ_cycles = {}
        self.layer_name_targ_cycles = {}

        self.model_strategy = 'Latency'
        self.layer_type_strategy = {}
        self.layer_name_strategy = {}

        self.model_conv_implementation = 'LineBuffer'
        self.layer_type_conv_implementation = {}
        self.layer_name_conv_implementation = {}

        self.model_compression = False
        self.layer_type_compression = {}
        self.layer_name_compression = {}

        self.trace_output = self.get_config_value('TraceOutput', False)

        self.pipeline_style = 'pipeline'

        if 'WriterConfig' in self.config:
            self.writer_config = self.config['WriterConfig']
        else:
            self.writer_config = {
                'Namespace': None,
                'WriteWeightsTxt': True,
                'WriteTar': False,
            }

        self._parse_hls_config()
        self._validate_hls_config()

    def get_config_value(self, key, default=None):
        return self.config.get(key, default)

    def get_project_name(self):
        return self.get_config_value('ProjectName')

    def get_project_dir(self):
        if self.get_config_value('ProjectDir') is not None:
            return self.get_config_value('ProjectDir')
        else:
            return self.get_config_value('ProjectName') + '_prj'

    def get_output_dir(self):
        return self.get_config_value('OutputDir')

    def get_layer_config_value(self, layer, key, default=None):
        hls_config = self.config['HLSConfig']

        name_config = hls_config.get('LayerName', {}).get(layer.name, None)
        if name_config is not None:
            return name_config.get(key, default)

        type_config = hls_config.get('LayerType', {}).get(layer.class_name, None)
        if type_config is not None:
            return type_config.get(key, default)

        model_config = hls_config.get('Model', None)
        if model_config is not None:
            return model_config.get(key, default)

        return default

    def get_layer_config(self, layer):
        hls_config = self.config['HLSConfig']
        layer_config = {}

        type_config = hls_config.get('LayerType', {}).get(layer.class_name, None)
        if type_config is not None:
            layer_config.update(type_config)

        name_config = hls_config.get('LayerName', {}).get(layer.name, None)
        if name_config is not None:
            layer_config.update(name_config)

        return layer_config

    def set_name_config(self, name, config):
<<<<<<< HEAD
=======
        """sets hls_config["LayerName"][name] = config"""
>>>>>>> 2898ab2f
        hls_config = self.config['HLSConfig']
        layer_config = hls_config.setdefault('LayerName', {})
        layer_config[name] = config

    def get_precision(self, layer, var='default'):
        precision = self.layer_name_precision.get(layer.name.lower() + '_' + var)
        type_name = layer.name.lower() + '_' + var + '_t'
        if precision is None:
            precision = self.layer_name_precision.get(layer.name.lower() + '_default')
            # I think it is better to keep these unique still to avoid inadvertent updates
            # type_name = layer.name.lower() + '_default_t'

        if precision is None:
            precision = self.layer_type_precision.get(layer.class_name.lower() + '_' + var)
            type_name = layer.class_name + '_' + var + '_t'
        if precision is None:
            precision = self.layer_type_precision.get(layer.class_name.lower() + '_default')
            type_name = layer.class_name + '_default_t'

        if precision is None:
            precision = self.model_precision.get(var)
            type_name = var + '_default_t'
        if precision is None:
            precision = self.model_precision.get('default')
            type_name = 'model_default_t'

        if precision is None:
            raise Exception(f'No precision for {layer.name}->{var} found and no default specified.')

        precision = self.backend.convert_precision_string(precision)

        return (precision, type_name)

    def get_bram_size(self, layer):
        bf = self.model_bf
        return bf

    def get_reuse_factor(self, layer):
        rf = self.layer_name_rf.get(layer.name.lower())
        if rf is None:
            rf = self.layer_type_rf.get(layer.class_name.lower())
        if rf is None:
            rf = self.model_rf

        if rf is None:
            raise Exception(f'No reuse factor for {layer.name} found and no default specified.')

        return rf

    def get_target_cycles(self, layer):
        targ_cycles = self.layer_name_targ_cycles.get(layer.name.lower())
        if targ_cycles is None:
            targ_cycles = self.layer_name_targ_cycles.get(layer.__class__.__name__.lower())
        if targ_cycles is None:
            targ_cycles = self.model_targ_cycles

        return targ_cycles

    def get_strategy(self, layer):
        strategy = self.layer_name_strategy.get(layer.name.lower())
        if strategy is None:
            strategy = self.layer_type_strategy.get(layer.class_name.lower())
        if strategy is None:
            strategy = self.model_strategy

        return strategy

    def get_conv_implementation(self, layer):
        conv_implementation = self.layer_name_conv_implementation.get(layer.name.lower())
        if conv_implementation is None:
            conv_implementation = self.layer_type_conv_implementation.get(layer.__class__.__name__.lower())
        if conv_implementation is None:
            conv_implementation = self.model_conv_implementation

        return conv_implementation

    def is_resource_strategy(self, layer):
        return self.get_strategy(layer).lower() == 'resource'

    def get_compression(self, layer):
        compression = self.layer_name_compression.get(layer.name.lower())
        if compression is None:
            compression = self.layer_type_compression.get(layer.class_name.lower())
        if compression is None:
            compression = self.model_compression

        return compression

    def parse_name_config(self, layer_name, layer_cfg):
        """This is used by _parse_hls_config below, but also in optimizers when a new layer config is created"""
        precision_cfg = layer_cfg.get('Precision')
        if isinstance(precision_cfg, dict):
            for var, precision in precision_cfg.items():
                self.layer_name_precision[layer_name.lower() + '_' + var] = precision
        else:
            self.layer_name_precision[layer_name.lower() + '_default'] = precision_cfg

        rf = layer_cfg.get('ReuseFactor')
        if rf is not None:
            self.layer_name_rf[layer_name.lower()] = rf

        targ_cycles = layer_cfg.get('TargetCycles')
        if targ_cycles is not None:
            self.layer_name_targ_cycles[layer_name.lower()] = targ_cycles

        strategy = layer_cfg.get('Strategy')
        if strategy is not None:
            self.layer_name_strategy[layer_name.lower()] = strategy

        conv_implementation = layer_cfg.get('ConvImplementation')
        if conv_implementation is not None:
            self.layer_name_conv_implementation[layer_name.lower()] = conv_implementation

        compression = layer_cfg.get('Compression')
        if compression is not None:
            self.layer_name_compression[layer_name.lower()] = bool(compression)

<<<<<<< HEAD
=======
    def get_writer_config(self):
        return self.writer_config

>>>>>>> 2898ab2f
    def _parse_hls_config(self):
        hls_config = self.config['HLSConfig']

        self.flows = hls_config.get('Flows')
        if self.flows is None:
            self.flows = [self.backend.get_default_flow()]

        # TODO this is now effectively broken
        self.optimizers = hls_config.get('Optimizers')
        if 'SkipOptimizers' in hls_config:
            if self.optimizers is not None:
                raise Exception('Invalid optimizer configuration, please use either "Optimizers" or "SkipOptimizers".')
            skip_optimizers = hls_config.get('SkipOptimizers')
            selected_optimizers = get_available_passes()
            for opt in skip_optimizers:
                try:
                    selected_optimizers.remove(opt)
                except ValueError:
                    pass
            self.optimizers = selected_optimizers

        model_cfg = hls_config.get('Model')
        if model_cfg is not None:
            precision_cfg = model_cfg.get('Precision')
            if precision_cfg is not None:
                if isinstance(precision_cfg, dict):
                    for var, precision in precision_cfg.items():
                        self.model_precision[var] = precision
                else:
                    self.model_precision['default'] = precision_cfg  # Default precision for everything

            self.model_bf = model_cfg.get('BramFactor', np.inf)  # Weight threshold to be external BRAM
            self.model_rf = model_cfg.get('ReuseFactor')
            self.model_targ_cycles = model_cfg.get('TargetCycles')
            self.model_conv_implementation = model_cfg.get('ConvImplementation', 'LineBuffer')
            self.model_strategy = model_cfg.get('Strategy', 'Latency')
            self.model_compression = bool(model_cfg.get('Compression', 0))
            self.pipeline_style = model_cfg.get('PipelineStyle', 'pipeline')

        layer_type_cfg = hls_config.get('LayerType')
        if layer_type_cfg is not None:
            for layer_type, layer_cfg in layer_type_cfg.items():
                precision_cfg = layer_cfg.get('Precision')
                if isinstance(precision_cfg, dict):
                    for var, precision in precision_cfg.items():
                        self.layer_type_precision[layer_type.lower() + '_' + var] = precision
                else:
                    self.layer_type_precision[layer_type.lower() + '_default'] = precision_cfg

                rf = layer_cfg.get('ReuseFactor')
                if rf is not None:
                    self.layer_type_rf[layer_type.lower()] = rf

                targ_cycles = layer_cfg.get('TargetCycles')
                if targ_cycles is not None:
                    self.layer_type_targ_cycles[layer_type.lower()] = targ_cycles

                strategy = layer_cfg.get('Strategy')
                if strategy is not None:
                    self.layer_type_strategy[layer_type.lower()] = strategy

                conv_implementation = layer_cfg.get('ConvImplementation')
                if conv_implementation is not None:
                    self.layer_type_conv_implementation[layer_type.lower()] = conv_implementation

                compression = layer_cfg.get('Compression')
                if compression is not None:
                    self.layer_type_compression[layer_type.lower()] = bool(compression)

        layer_name_cfg = hls_config.get('LayerName')
        if layer_name_cfg is not None:
            for layer_name, layer_cfg in layer_name_cfg.items():
                self.parse_name_config(layer_name, layer_cfg)

    def _validate_hls_config(self):
        use_dataflow = False
        if self.pipeline_style.lower() == 'pipeline' and self.model_compression:
            print('WARNING: Compression enabled while pipeline style set to "pipeline".')
            use_dataflow = True
        for layer_type, strategy in self.layer_type_strategy.items():
            if strategy.lower() == 'resource' and self.pipeline_style.lower() == 'pipeline':
                print(
                    'WARNING: Strategy for layer type {} set to "Resource", while pipeline style set to "pipeline".'.format(
                        layer_type
                    )
                )
                use_dataflow = True

        for layer_name, strategy in self.layer_name_strategy.items():
            if strategy.lower() == 'resource' and self.pipeline_style.lower() == 'pipeline':
                print(
                    'WARNING: Strategy for layer {} set to "Resource", while pipeline style set to "pipeline".'.format(
                        layer_name
                    )
                )
                use_dataflow = True

        for layer_type, compression in self.layer_type_compression.items():
            if compression and self.pipeline_style.lower() == 'pipeline':
                print(
                    'WARNING: Compression enabled for layer type {}, while pipeline style set to "pipeline".'.format(
                        layer_type
                    )
                )
                use_dataflow = True

        for layer_name, compression in self.layer_name_compression.items():
            if compression and self.pipeline_style.lower() == 'pipeline':
                print(f'WARNING: Compression enabled for layer {layer_name}, while pipeline style set to "pipeline".')
                use_dataflow = True

        if self.model_strategy.lower() == 'resource':
            use_dataflow = True

        if use_dataflow:
            print('WARNING: Changing pipeline style to "dataflow".')
            self.pipeline_style = 'dataflow'


class ModelGraph:
    """The ModelGraph represents the network that is being processed by hls4ml.

    Args:
        config (dict):  The configuration dictionary
        layer_list (list(dict)):  The list contains a dictionary for each input layer
        inputs (list, optional):  The inputs to the model. If None, determined from layer_list
        outputs (list, optional):  The outputs to the model. If None, determined from layer_list
    """

    def __init__(self, config, layer_list, inputs=None, outputs=None):
        self.config = HLSConfig(config)

        # keep track of the applied flows
        self._applied_flows = []

        # If not provided, assumes layer_list[0] is the input layer, and layer_list[-1] is output layer

        # Note, these are actually the variable names, which may differ from the layer name
        input_layers = inputs if inputs is not None else [layer_list[0]['name']]
        output_layers = outputs if outputs is not None else [layer_list[-1]['name']]
        self.inputs = self._find_output_variable_names(layer_list, input_layers)
        if self.inputs != input_layers:
            raise RuntimeError(
                "Currently only support the case when input variables and input layer names match\n"
                + f"Input layers = {input_layers}, input_vars = {self.inputs}"
            )
        self.outputs = self._find_output_variable_names(layer_list, output_layers)

        self.index = 0
        self.graph = OrderedDict()  # where the nodes are stored
        self.output_vars = {}

        self._top_function_lib = None

        self._make_graph(layer_list)

        for flow in self.config.flows:
            self.apply_flow(flow)

    def _find_output_variable_names(self, layer_list, layer_names):
        """Given a list of all layers, and a list input/output names, find the names of their outputs that will be used
        as the name of the output variables."""
        inout_nodes = []
        for layer_name in layer_names:
            for node in layer_list:
                if node['name'] == layer_name:
                    inout_nodes.append(node)
        all_node_output_names = [node['outputs'] if 'outputs' in node else [node['name']] for node in inout_nodes]
        return [output for node_output_names in all_node_output_names for output in node_output_names]  # to flatten

    def _make_graph(self, layer_list):
        for layer in layer_list:
            kind = layer['class_name']
            name = layer['name']
            inputs = layer.get('inputs', [])
            outputs = layer.get('outputs', [])
            if kind in ['InputLayer', 'Input']:
                inputs = ['input']
            elif len(inputs) == 0:
                inputs = [next(reversed(self.graph), 'input')]
            if len(outputs) == 0:
                outputs = [name]

            self.graph[name] = self.make_node(kind, name, layer, inputs, outputs)

    def apply_flow(self, flow, reapply='single'):
        """Applies a flow (a collection of optimizers).

        Args:
            flow (str): The name of the flow to apply
            reapply (str, optional): Determines the action to take if the flow and its requirements have already been
                applied. Possible values are:
                - 'all': Apply the flow and all its requirements.
                - 'single': Apply only the given flow, but skip the already applied requirements.
                - 'none': Skip applying the flow.
                Defaults to 'single'.
        """

        def all_applied_flows():
            applied_flows = {}

            for flow_group in self._applied_flows:
                applied_flows.update({flow: set() for flow in flow_group.keys()})

            return applied_flows

        assert reapply in ['all', 'single', 'none']

        if reapply == 'all':
            applied_flows = {}
        elif reapply == 'single':
            applied_flows = all_applied_flows()
            applied_flows.pop(flow, None)
        else:  # reapply == 'none'
            applied_flows = all_applied_flows()
            if flow in applied_flows:
                return

        self._applied_flows.append(applied_flows)
        self._apply_sub_flow(flow, applied_flows)

    def _apply_sub_flow(self, flow_name, applied_flows):
        if flow_name in applied_flows:
            return
        flow = get_flow(flow_name)

        for sub_flow in flow.requires:
            if sub_flow not in applied_flows.keys():
                self._apply_sub_flow(sub_flow, applied_flows)

        if len(flow.optimizers) > 0:
            applied_passes = optimize_model(self, flow.optimizers)
        else:
            applied_passes = set()
        applied_flows[flow.name] = applied_passes

    def make_node(self, kind, name, attributes, inputs, outputs=None):
        """Make a new node not connected to the model graph.

        The 'kind' should be a valid layer registered with `register_layer`. If no outputs
        are specified, a default output named the same as the node will be created. The
        returned node should be added to the graph with `insert_node` or `replace_node`
        functions.

        Args:
            kind (type or str): Type of node to add
            name (str): Name of the node
            attributes (dict): Initial set of attributes required to construct the node (Layer)
            inputs (list): List of inputs to the layer
            outputs (list, optional): The optional list of named outputs of the node

        Raises:
            Exception: If an attempt to insert a node with multiple inputs is made or if
                `before` does not specify a correct node in sequence.

        Returns:
            Layer: The node created.
        """

        if isinstance(kind, str):
            if kind not in layer_map:
                raise Exception(f'Layer {kind} not found in registry.')
            layer_cls = layer_map[kind]
        else:
            if kind not in layer_map.values():
                raise Exception(f'Layer {kind} not found in registry.')
            layer_cls = kind

        if self.config.backend is not None:
            layer_cls = self.config.backend.create_layer_class(layer_cls)
        node = layer_cls(self, name, attributes, inputs, outputs)
        for o in node.outputs:
            out_var = node.get_output_variable(output_name=o)
            if len(self.outputs) == 1 and o in self.outputs:
                out_var.type.name = 'result_t'
            self.output_vars[o] = out_var
        return node

    def insert_node(self, node, before=None, input_idx=0):
        """Insert a new node into the model graph.

        The node to be inserted should be created with `make_node()` function. The optional
        parameter `before` can be used to specify the node that follows in case of ambiguities.

        Args:
            node (Layer): Node to insert
            before (Layer, optional): The next node in sequence before which a
                new node should be inserted.
            input_idx (int, optional): If the next node takes multiple inputs, the input index
        Raises:
            Exception: If an attempt to insert a node with multiple inputs is made or if
                `before` does not specify a correct node in sequence.

        """
        if len(node.inputs) > 1:
            raise Exception('Cannot insert a node with more than one input (for now).')

        prev_node = node.get_input_node(node.inputs[0])
        next_nodes = []
        for x in self.graph.values():
            overlap = [value for value in x.inputs if value in prev_node.outputs]
            if overlap:
                next_nodes.append(x)

        if before is None:
            next_node = next((x for x in self.graph.values() if x.inputs[0] in prev_node.outputs), None)
        else:
            if before not in next_nodes:
                raise Exception(
                    'Cannot insert a node {} before {} (candidates: {}).'.format(
                        node.name, before.name, ','.join([n.name for n in next_nodes])
                    )
                )
            next_node = before

        if next_node is not None:
            next_node.inputs[input_idx] = node.outputs[0]

        new_graph = OrderedDict()
        for k, v in self.graph.items():
            new_graph[k] = v
            if k == prev_node.name:
                new_graph[node.name] = node

        self.graph = new_graph
        self._update_model_outputs()

    def remove_node(self, node, rewire=True):
        """Remove a node from a graph.

        By default, this function can connect the outputs of previous node to the input of next one.
        Note that when removing a leaf node `rewire` should be set to `False`.

        Args:
            node (Layer): The node to remove
            rewire (bool, optional): If `True`, connects the outputs of the previous node
                to the inputs of the next node

        Raises:
            Exception: If an attempt is made to rewire a leaf node or a node with multiple
                inputs/outputs.

        """
        if rewire:
            inputs = [inp for inp in node.inputs if inp]
            outputs = [outp for outp in node.outputs if outp]
            if len(inputs) > 1 or len(outputs) > 1:
                raise Exception('Cannot rewire a node with multiple inputs/outputs')
            prev_node = node.get_input_node(node.inputs[0])
            next_nodes = [x for x in self.graph.values() if node.outputs[0] in x.inputs]
            if prev_node is not None:
                if len(next_nodes) > 0:
                    for next_node in next_nodes:
                        for i, _ in enumerate(next_node.inputs):
                            if node.outputs[0] == next_node.inputs[i]:
                                next_node.inputs[i] = prev_node.outputs[0]
                                break
                else:
                    if not node.outputs[0] in self.outputs:
                        raise Exception('Cannot rewire a node without child')
            else:
                raise Exception('Cannot rewire a node without a parent')

        del self.output_vars[node.outputs[0]]
        del self.graph[node.name]
        self._update_model_outputs()

    def replace_node(self, old_node, new_node):
        """Replace an existing node in the graph with a new one.

        Args:
            old_node (Layer): The node to replace
            new_node (Layer): The new node

        """

        # fmt: off
        assert len(new_node.inputs) == len(old_node.inputs), \
            f'{new_node.name} and {old_node.name} have different number of inputs'
        assert len(new_node.outputs) == len(old_node.outputs), \
            f'{new_node.name} and {old_node.name} have different number of outputs'
        # fmt: on

        repl = {old_name: new_name for old_name, new_name in zip(old_node.outputs, new_node.outputs)}
        repl.update({old_name: new_name for old_name, new_name in zip(old_node.inputs, new_node.inputs)})

        for node in self.graph.values():
            for i, n in enumerate(node.inputs):
                if n in repl:
                    node.inputs[i] = repl[n]
            for i, n in enumerate(node.outputs):
                if n in repl:
                    node.outputs[i] = repl[n]

        self.graph = OrderedDict((new_node.name, new_node) if k == old_node.name else (k, v) for k, v in self.graph.items())
        self._update_model_outputs()

    def split_node(self, old_node, new_node1, new_node2):
        """Replace an existing node in the graph with two nodes in sequence.

        Args:
            old_node (Layer): The node to replace
            new_node1 (Layer): The first new node in sequence
            new_node2 (Layer): The second new node in sequence

        """

        # fmt: off
        assert len(new_node1.inputs) == len(old_node.inputs), \
            f'{new_node1.name} and {old_node.name} have different number of inputs'
        assert len(new_node2.outputs) == len(old_node.outputs), \
            f'{new_node2.name} and {old_node.name} have different number of outputs'
        # fmt: on

        repl = {old_name: new_name for old_name, new_name in zip(old_node.outputs, new_node2.outputs)}
        repl.update({old_name: new_name for old_name, new_name in zip(old_node.inputs, new_node1.inputs)})

        for node in self.graph.values():
            for i, n in enumerate(node.inputs):
                if n in repl:
                    node.inputs[i] = repl[n]
            for i, n in enumerate(node.outputs):
                if n in repl:
                    node.outputs[i] = repl[n]

        new_graph = OrderedDict()
        for key, value in self.graph.items():
            if key == old_node.name:
                new_graph[new_node1.name] = new_node1
                new_graph[new_node2.name] = new_node2
            else:
                new_graph[key] = value
        self.graph = new_graph
        self._update_model_outputs()

    def _update_model_outputs(self):
        '''Update the model outputs

        All node outputs and inputs are found. The model outputs are set to all node outputs
        that are not also node inputs.
        '''
        node_outputs = [out for node in self.graph.values() for out in node.outputs]
        node_inputs = [inp for node in self.graph.values() for inp in node.inputs]
        self.outputs = [out for out in node_outputs if out not in node_inputs]

    def next_layer(self):
        self.index += 1
        return self.index

    def get_layers(self):
        return self.graph.values()

    def get_input_variables(self):
        variables = []
        for inp in self.inputs:
            variables.append(self.graph[inp].get_output_variable())
        return variables

    def register_output_variable(self, out_name, variable):
        if len(self.outputs) == 1 and out_name in self.outputs:
            variable.type.name = 'result_t'
        self.output_vars[out_name] = variable

    def get_output_variables(self):
        variables = []
        for out in self.outputs:
            variables.append(self.output_vars[out])
        return variables

    def get_layer_output_variable(self, output_name):
        return self.output_vars.get(output_name, None)

    def get_weight_variables(self):
        variables = []
        for layer in self.get_layers():
            weights = layer.get_weights()
            variables.extend(weights)

        return variables

    def write(self):
        """Write the generated project to disk.

        This function converts the model to C++ and writes the generated files in the output
        directory specified in the `config`.
        """

        self.config.backend.write(self)

    def compile(self):
        """Compile the generated project and link the library into current environment.

        Users should call this function if they want to use `predict` functionality for simulation.
        """
        self.write()
        self._compile()

    def _compile(self):
        lib_name = self.config.backend.compile(self)
        if self._top_function_lib is not None:
            if platform.system() == "Linux":
                libdl_libs = ['libdl.so', 'libdl.so.2']
                for libdl in libdl_libs:
                    try:
                        dlclose_func = ctypes.CDLL(libdl).dlclose
                        break
                    except Exception:
                        continue
            elif platform.system() == "Darwin":
                dlclose_func = ctypes.CDLL('libc.dylib').dlclose

            dlclose_func.argtypes = [ctypes.c_void_p]
            dlclose_func.restype = ctypes.c_int
            dlclose_func(self._top_function_lib._handle)
        self._top_function_lib = ctypes.cdll.LoadLibrary(lib_name)

    def _get_top_function(self, x):
        if self._top_function_lib is None:
            raise Exception('Model not compiled')
        if len(self.get_input_variables()) == 1:
            xlist = [x]
        else:
            xlist = x
        n_outputs = len(self.get_output_variables())

        for xi in xlist:
            if not isinstance(xi, np.ndarray):
                raise Exception(f'Expected numpy.ndarray, but got {type(x)}')
            if not xi.flags['C_CONTIGUOUS']:
                raise Exception('Array must be c_contiguous, try using numpy.ascontiguousarray(x)')

        x0 = xlist[0]
        if x0.dtype in [np.single, np.float32]:
            top_function = getattr(self._top_function_lib, self.config.get_project_name() + '_float')
            ctype = ctypes.c_float
        elif x0.dtype in [np.double, np.float64, np.float_]:
            top_function = getattr(self._top_function_lib, self.config.get_project_name() + '_double')
            ctype = ctypes.c_double
        else:
            raise Exception(
                'Invalid type ({}) of numpy array. Supported types are: single, float32, double, float64, float_.'.format(
                    x0.dtype
                )
            )

        top_function.restype = None
        top_function.argtypes = [npc.ndpointer(ctype, flags="C_CONTIGUOUS") for i in range(len(xlist) + n_outputs)]

        return top_function, ctype

    def _compute_n_samples(self, x):
        if len(self.get_input_variables()) == 1:
            xlist = [x]
        else:
            xlist = x
        n_samples = []
        for i, xi in enumerate(xlist):
            expected_size = self.get_input_variables()[i].size()
            x_size = np.prod(xi.shape)
            n_sample, rem = divmod(x_size, expected_size)
            if rem != 0:
                raise Exception(f'Input size mismatch, got {x_size.shape}, expected {self.get_input_variables()[i].shape}')
            n_samples.append(n_sample)

        if not all([n_samples[i] == n_samples[i + 1] for i in range(len(xlist) - 1)]):
            raise Exception('Input size mismatch, not all inputs match')

        return int(n_sample)

    def predict(self, x):
        top_function, ctype = self._get_top_function(x)
        n_samples = self._compute_n_samples(x)
        n_inputs = len(self.get_input_variables())
        n_outputs = len(self.get_output_variables())

        curr_dir = os.getcwd()
        os.chdir(self.config.get_output_dir() + '/firmware')

        output = []
        if n_samples == 1 and n_inputs == 1:
            x = [x]

        try:
            for i in range(n_samples):
                predictions = [np.zeros(yj.size(), dtype=ctype) for yj in self.get_output_variables()]
                if n_inputs == 1:
                    inp = [np.asarray(x[i])]
                else:
                    inp = [np.asarray(xj[i]) for xj in x]
                argtuple = inp
                argtuple += predictions
                argtuple = tuple(argtuple)
                top_function(*argtuple)
                output.append(predictions)

            # Convert to list of numpy arrays (one for each output)
            output = [
                np.asarray([output[i_sample][i_output] for i_sample in range(n_samples)]) for i_output in range(n_outputs)
            ]
        finally:
            os.chdir(curr_dir)

        if n_samples == 1 and n_outputs == 1:
            return output[0][0]
        elif n_outputs == 1:
            return output[0]
        elif n_samples == 1:
            return [output_i[0] for output_i in output]
        else:
            return output

    def trace(self, x):
        print(f'Recompiling {self.config.get_project_name()} with tracing')
        self.config.trace_output = True
        self.compile()

        top_function, ctype = self._get_top_function(x)
        n_samples = self._compute_n_samples(x)
        n_inputs = len(self.get_input_variables())
        n_outputs = len(self.get_output_variables())

        class TraceData(ctypes.Structure):
            _fields_ = [('name', ctypes.c_char_p), ('data', ctypes.c_void_p)]

        trace_output = {}
        layer_sizes = {}
        n_traced = 0
        for layer in self.get_layers():
            if layer.get_attr('function_cpp', None) and layer.get_attr('trace', False):
                n_traced += len(layer.get_variables())
                trace_output[layer.name] = []
                layer_sizes[layer.name] = layer.get_output_variable().shape

        collect_func = self._top_function_lib.collect_trace_output
        collect_func.argtypes = [ctypes.POINTER(TraceData)]
        collect_func.restype = None
        trace_data = (TraceData * n_traced)()

        alloc_func = self._top_function_lib.allocate_trace_storage
        alloc_func.argtypes = [ctypes.c_size_t]
        alloc_func.restype = None

        free_func = self._top_function_lib.free_trace_storage
        free_func.argtypes = None
        free_func.restype = None

        curr_dir = os.getcwd()
        os.chdir(self.config.get_output_dir() + '/firmware')

        output = []
        if n_samples == 1 and n_inputs == 1:
            x = [x]

        try:
            alloc_func(ctypes.sizeof(ctype))

            for i in range(n_samples):
                predictions = [np.zeros(yj.size(), dtype=ctype) for yj in self.get_output_variables()]
                if n_inputs == 1:
                    inp = [np.asarray(x[i])]
                else:
                    inp = [np.asarray(xj[i]) for xj in x]
                argtuple = inp
                argtuple += predictions
                argtuple = tuple(argtuple)
                top_function(*argtuple)
                output.append(predictions)
                collect_func(trace_data)
                for trace in trace_data:
                    layer_name = str(trace.name, 'utf-8')
                    layer_data = ctypes.cast(trace.data, ctypes.POINTER(ctype))
                    np_array = np.ctypeslib.as_array(layer_data, shape=layer_sizes[layer_name])
                    trace_output[layer_name].append(np.copy(np_array))

            for key in trace_output.keys():
                trace_output[key] = np.asarray(trace_output[key])

            # Convert to list of numpy arrays (one for each output)
            output = [
                np.asarray([output[i_sample][i_output] for i_sample in range(n_samples)]) for i_output in range(n_outputs)
            ]

            free_func()
        finally:
            os.chdir(curr_dir)

        if n_samples == 1 and n_outputs == 1:
            return output[0][0], trace_output
        elif n_outputs == 1:
            return output[0], trace_output
        elif n_samples == 1:
            return [output_i[0] for output_i in output], trace_output
        else:
            return output, trace_output

    def build(self, **kwargs):
        """Builds the generated project using HLS compiler.

        Please see the `build()` function of backends for a list of possible arguments.
        """
        if not os.path.exists(self.config.get_output_dir()):
            # Assume the project wasn't written before
            self.write()

        return self.config.backend.build(self, **kwargs)<|MERGE_RESOLUTION|>--- conflicted
+++ resolved
@@ -110,10 +110,7 @@
         return layer_config
 
     def set_name_config(self, name, config):
-<<<<<<< HEAD
-=======
         """sets hls_config["LayerName"][name] = config"""
->>>>>>> 2898ab2f
         hls_config = self.config['HLSConfig']
         layer_config = hls_config.setdefault('LayerName', {})
         layer_config[name] = config
@@ -231,12 +228,9 @@
         if compression is not None:
             self.layer_name_compression[layer_name.lower()] = bool(compression)
 
-<<<<<<< HEAD
-=======
     def get_writer_config(self):
         return self.writer_config
 
->>>>>>> 2898ab2f
     def _parse_hls_config(self):
         hls_config = self.config['HLSConfig']
 
