<<<<<<< HEAD
from hls4ml.model.optimizer import OptimizerPass, ConfigurableOptimizerPass, register_pass
from hls4ml.model.layers import ApplyAlpha, register_layer
from hls4ml.model.types import IntegerPrecisionType, FixedPrecisionType, ExponentPrecisionType, NamedType
import tensorflow as tf
=======
>>>>>>> 1c2acbbb
import numpy as np
import tensorflow as tf
from qkeras import get_quantizer

from hls4ml.model.layers import BatchNormalization, register_layer
from hls4ml.model.optimizer import ConfigurableOptimizerPass, OptimizerPass, register_pass
from hls4ml.model.types import ExponentPrecisionType, FixedPrecisionType, IntegerPrecisionType, NamedType


class QKerasPO2Quantizer:
    def __init__(self, config):
        self.bits = config['config']['bits']
        self.quantizer_fn = get_quantizer(config)
        self.hls_type = ExponentPrecisionType(width=self.bits, signed=True)

    def __call__(self, data):
        '''
        Weights are rounded to nearest power of 2
        '''
        x = tf.convert_to_tensor(data)
        y = self.quantizer_fn(x)
        if hasattr(y, 'numpy'):
            y = y.numpy()
        return y


class OutputRoundingSaturationMode(ConfigurableOptimizerPass):
    '''
    Set the Rounding and Saturation mode of the output (and accumulator, if applicable)
    of the layers specific in layer list.
    The layer list is empty by default.
    To specify which layer to apply this pass to, perform e.g.:
    hls4ml.model.optimizer.get_optimizer('output_rounding_saturation_mode').configure(layers=['Dense', 'Activation'])
    The Rounding and Saturation modes are 'None' by default (so use the compiler defaults)
    To set which mode to use:
    hls4ml.model.optimizer.get_optimizer('output_rounding_saturation_mode').configure(rounding_mode='AP_RND_CONV')
    hls4ml.model.optimizer.get_optimizer('output_rounding_saturation_mode').configure(saturation_mode='AP_SAT')
    '''

    def __init__(self):
        self.layers = []
        self.rounding_mode = None
        self.saturation_mode = None
        self.saturation_bits = None

    def match(self, node):
        layer_match = node.class_name in self.layers or node.name in self.layers
        t = str(node.get_output_variable().type.precision)
        # check that the type doesn't already contain the rounding mode
        rs_match = False
        if self.rounding_mode is not None:
            rs_match = rs_match or not (self.rounding_mode in t)
        if self.saturation_mode is not None:
            rs_match = rs_match or not (self.saturation_mode in t)
        return layer_match and rs_match

    def transform(self, model, node):
        old_precision = node.get_output_variable().type.precision
        if isinstance(old_precision, IntegerPrecisionType):
            new_precision = IntegerPrecisionType(old_precision.width, old_precision.signed)
        elif isinstance(old_precision, FixedPrecisionType):
            new_precision = FixedPrecisionType(
                old_precision.width,
                old_precision.integer,
                old_precision.signed,
                self.rounding_mode,
                self.saturation_mode,
                self.saturation_bits,
            )
        else:  # in case the precision is a string
            new_precision = self.precision_string_modify(old_precision)

        out_var = node.get_output_variable()
        out_t = NamedType(out_var.type.name, new_precision)
        out_var.type = out_t
        node.attributes['result_t'] = out_t

        if node.get_attr('accum_t') is not None:
            accum_t = NamedType(f'layer{node.index}_accum_t', new_precision)
            node.set_attr('accum_t', accum_t)
        return False

    def precision_string_modify(self, pstr):
        # For when the type is a string not an Type
        mode = ''
        if self.rounding_mode is not None:
            mode += ',' + self.rounding_mode
        if self.saturation_mode is not None:
            mode += ',' + self.saturation_mode
        if self.saturation_bits is not None:
            mode += ',' + str(self.saturation_bits)
        mode += '>'
        pstr = pstr.replace('>', mode)
        return pstr

<<<<<<< HEAD
=======

class ApplyAlpha(BatchNormalization):
    '''A custom layer to scale the output of a QDense layer which used 'alpha != 1'
    Inference computation uses BatchNormalization methods'''

    def initialize(self):
        inp = self.get_input_variable()
        shape = inp.shape
        dims = inp.dim_names
        self.add_output_variable(shape, dims)

        scale = self.get_attr('scale_data')
        scale_quantizer = self.get_attr('scale_quantizer')
        bias = self.get_attr('bias_data')
        bias_quantizer = self.get_attr('bias_quantizer')

        self.add_weights(scale, quantizer=scale_quantizer)
        self.add_bias(bias, quantizer=bias_quantizer)

    def add_weights(self, scale, quantizer=None):
        self.add_weights_variable(name='scale', var_name='s{index}', data=scale, quantizer=quantizer)

    def add_bias(self, bias, quantizer=None):
        self.add_weights_variable(name='bias', var_name='b{index}', data=bias, quantizer=quantizer)


>>>>>>> 1c2acbbb
def register_qkeras():
    # Register the optimization passes
    register_pass('output_rounding_saturation_mode', OutputRoundingSaturationMode)
    register_pass('qkeras_factorize_alpha', QKerasFactorizeAlpha)
    register_pass('extract_ternary_threshold', ExtractTernaryThreshold)
    # register_pass('fuse_consecutive_batch_normalization', FuseConsecutiveBatchNormalization)


class QKerasFactorizeAlpha(OptimizerPass):
    '''OptimizerPass for extracting alpha "scale" from QKeras quantized layer.
    The weights of the Q{Dense, Conv} layer are scaled to the common data type,
    and an 'ApplyAlpha' layer is inserted to reapply the scale.
    '''

    def match(self, node):
        q_layer = node.class_name in ['Dense', 'Conv1D', 'Conv2D', 'Conv2DBatchnorm']
        has_w_quant = node.get_attr('weight_quantizer') is not None
        has_b_quant = node.get_attr('bias_quantizer') is not None
        has_w_alpha, has_b_alpha = False, False
        if has_w_quant:
            if hasattr(node.get_attr('weight_quantizer'), 'alpha'):
                w_alpha = node.get_attr('weight_quantizer').alpha
                has_w_alpha = w_alpha != 1 and w_alpha is not None
            else:
                has_w_alpha = False
        if has_b_quant:
            if hasattr(node.get_attr('bias_quantizer'), 'alpha'):
                b_alpha = node.get_attr('bias_quantizer').alpha
                has_b_alpha = b_alpha != 1 and b_alpha is not None
            else:
                has_b_alpha = False
        is_match = q_layer and ((has_w_quant and has_w_alpha) or (has_b_quant and has_b_alpha))
        return is_match

    def transform(self, model, node):
        # The quantizer has to be applied to set the scale attribute
        # This must be applied to the _unquantized_ weights to obtain the correct scale
        quantizer = node.weights['weight'].quantizer.quantizer_fn  # get QKeras quantizer
        weights = node.weights['weight'].data_unquantized  # get weights
        qweights = quantizer(tf.convert_to_tensor(weights))
        if isinstance(quantizer.scale, (int, float)):
            scale = np.ones(shape=node.get_output_variable().shape[-1]) * quantizer.scale
        else:
            scale = quantizer.scale.numpy()
        unscale = 1.0 / scale

        new_weights = unscale * qweights  # use the quantized weights for safety

        qcfg = quantizer.get_config()
        alpha = qcfg['alpha']
        # Set the alpha to 1 to avoid hitting this pass again
        qcfg['alpha'] = 1
        node.weights['weight'].quantizer.quantizer_fn = quantizer.from_config(qcfg)

        # update the weights also applying the hls4ml quantizer
        # this is only needed for the binary layers which encode -1 as 0
        quantized_new_weights = node.weights['weight'].quantizer(new_weights.numpy())
        node.weights['weight'].data = quantized_new_weights

        # Move the biases from the Dense layer to the ApplyAlpha layer
        bias = node.weights['bias'].data
        bias_quantizer = None
        if hasattr(node.weights['bias'], 'quantizer'):
            bias_quantizer = node.weights['bias'].quantizer
        node.weights['bias'].data = np.zeros(bias.shape)

        has_w_quant = node.get_attr('weight_quantizer') is not None
        has_b_quant = node.get_attr('bias_quantizer') is not None
        if has_w_quant:
            node.attributes['weight_quantizer'].alpha = 1
        if has_b_quant:
            node.attributes['bias_quantizer'].alpha = 1

        # insert a Batch Normalization layer to apply the alpha scale
        if alpha == 'auto_po2':
            scale_bits = np.maximum(np.abs(np.log2(scale)).max().astype('int') + 1, 2)
            scale_quantizer = QKerasPO2Quantizer({'class_name': 'quantized_po2', 'config': {'bits': scale_bits}})
        else:
            scale_quantizer = None

        if 'Dense' in node.class_name:
            n_in = node.get_attr('n_out')
        elif 'Conv' in node.class_name:
            n_in = node.get_attr('out_width') * node.get_attr('out_height', 1) * node.get_attr('n_filt')
        else:
            n_in = node.get_attr('n_out')

        attrs = {
            'name': node.get_attr('name') + '_alpha',
            'class_name': 'Alpha',
            'inputs': node.outputs,
            'n_in': n_in,
            'n_filt': node.get_attr('n_filt', -1),
            'reuse_factor': node.get_attr('reuse_factor'),
            'scale_data': scale,
            'scale_quantizer': scale_quantizer,
            'bias_data': bias,
            'bias_quantizer': bias_quantizer,
            'trace': node.get_attr('trace', False),
        }
        alpha_layer = model.make_node(ApplyAlpha, node.name + '_alpha', attrs, node.outputs)
        model.insert_node(alpha_layer)
        return True

<<<<<<< HEAD
# # This has been replaced with a more generic one, but I am not sure if it
# # does the appropriate quantizations for keras. If needed, we can modfiy the other one.

# class FuseConsecutiveBatchNormalization(OptimizerPass):
#     '''OptimizerPass to merge consecutive BatchNormalization layers.
#        These may exist in a model after QKerasFactorizeAlpha layer.
#        Scale and Bias of each layer are combined into scale and bias of a single layer.
#     '''

# class FuseConsecutiveBatchNormalization(OptimizerPass):
#     '''OptimizerPass to merge consecutive BatchNormalization layers.
#        These may exist in a model after QKerasFactorizeAlpha layer.
#        Scale and Bias of each layer are combined into scale and bias of a single layer.
#     '''

#     def match(self, node):
#         return isinstance(node, BatchNormalization) and \
#                isinstance(node.get_input_node(), BatchNormalization)

#     def transform(self, model, node):
#         bn0 = node.get_input_node()
#         bn1 = node
#         bn0_map = bn0.get_output_use_map()
#         bn1_map = bn1.get_output_use_map()
#         if len(bn0_map[bn0.name]) > 1 or len(bn1_map[bn1.name]) > 1:
#             return False

#         s0 = bn0.weights['scale'].data
#         b0 = bn0.weights['bias'].data
#         s1 = bn1.weights['scale'].data
#         b1 = bn1.weights['bias'].data

#         s2 = s0 * s1
#         b2 = s1 * b0 + b1

#         bn0.weights['scale'].data = s2
#         bn0.weights['bias'].data = b2

#         model.remove_node(node, rewire=True)
#         return True
=======

class FuseConsecutiveBatchNormalization(OptimizerPass):
    '''OptimizerPass to merge consecutive BatchNormalization layers.
    These may exist in a model after QKerasFactorizeAlpha layer.
    Scale and Bias of each layer are combined into scale and bias of a single layer.
    '''

    def match(self, node):
        return isinstance(node, BatchNormalization) and isinstance(node.get_input_node(), BatchNormalization)

    def transform(self, model, node):
        bn0 = node.get_input_node()
        bn1 = node
        bn0_map = bn0.get_output_use_map()
        bn1_map = bn1.get_output_use_map()
        if len(bn0_map[bn0.name]) > 1 or len(bn1_map[bn1.name]) > 1:
            return False

        s0 = bn0.weights['scale'].data
        b0 = bn0.weights['bias'].data
        s1 = bn1.weights['scale'].data
        b1 = bn1.weights['bias'].data

        s2 = s0 * s1
        b2 = s1 * b0 + b1

        bn0.weights['scale'].data = s2
        bn0.weights['bias'].data = b2

        model.remove_node(node, rewire=True)
        return True
>>>>>>> 1c2acbbb


class ExtractTernaryThreshold(OptimizerPass):
    '''The input value (threshold) at which the output of a a ternary activation
    changes is configurable. This pass extracts that threshold point, inserting
    a BatchNormalization layer to execute the scaling. That BatchNormalization
    layer is then expected to be fused into a BatchNormalizationQuantizedTanh
    layer configured with the correct threshold.
    '''

    def match(self, node):
        return node.class_name == 'TernaryTanh' and node.get_attr('threshold', None) != 0.5

    def transform(self, model, node):
        shape = node.get_input_variable().shape
        scale = np.full(shape, 0.5 / node.get_attr('threshold', 0.5))
        bias = np.zeros_like(scale)
        node.set_attr('threshold', 0.5)

        attrs = {
            'name': node.get_attr('name') + '_scale',
            'class_name': 'Alpha',
            'inputs': node.get_input_node().outputs,
            'outputs': node.inputs,
            'n_in': node.get_attr('n_in'),
            'n_filt': node.get_attr('n_filt', -1),
            'reuse_factor': node.get_attr('reuse_factor'),
            'scale_data': scale,
            'bias_data': bias,
            'trace': node.get_attr('trace', False),
        }

        layer = model.make_node(ApplyAlpha, node.name + '_scale', attrs, node.inputs.copy())
        model.insert_node(layer, before=node)
        return True<|MERGE_RESOLUTION|>--- conflicted
+++ resolved
@@ -1,15 +1,8 @@
-<<<<<<< HEAD
-from hls4ml.model.optimizer import OptimizerPass, ConfigurableOptimizerPass, register_pass
-from hls4ml.model.layers import ApplyAlpha, register_layer
-from hls4ml.model.types import IntegerPrecisionType, FixedPrecisionType, ExponentPrecisionType, NamedType
-import tensorflow as tf
-=======
->>>>>>> 1c2acbbb
 import numpy as np
 import tensorflow as tf
 from qkeras import get_quantizer
 
-from hls4ml.model.layers import BatchNormalization, register_layer
+from hls4ml.model.layers import ApplyAlpha
 from hls4ml.model.optimizer import ConfigurableOptimizerPass, OptimizerPass, register_pass
 from hls4ml.model.types import ExponentPrecisionType, FixedPrecisionType, IntegerPrecisionType, NamedType
 
@@ -100,35 +93,7 @@
         pstr = pstr.replace('>', mode)
         return pstr
 
-<<<<<<< HEAD
-=======
-
-class ApplyAlpha(BatchNormalization):
-    '''A custom layer to scale the output of a QDense layer which used 'alpha != 1'
-    Inference computation uses BatchNormalization methods'''
-
-    def initialize(self):
-        inp = self.get_input_variable()
-        shape = inp.shape
-        dims = inp.dim_names
-        self.add_output_variable(shape, dims)
-
-        scale = self.get_attr('scale_data')
-        scale_quantizer = self.get_attr('scale_quantizer')
-        bias = self.get_attr('bias_data')
-        bias_quantizer = self.get_attr('bias_quantizer')
-
-        self.add_weights(scale, quantizer=scale_quantizer)
-        self.add_bias(bias, quantizer=bias_quantizer)
-
-    def add_weights(self, scale, quantizer=None):
-        self.add_weights_variable(name='scale', var_name='s{index}', data=scale, quantizer=quantizer)
-
-    def add_bias(self, bias, quantizer=None):
-        self.add_weights_variable(name='bias', var_name='b{index}', data=bias, quantizer=quantizer)
-
-
->>>>>>> 1c2acbbb
+
 def register_qkeras():
     # Register the optimization passes
     register_pass('output_rounding_saturation_mode', OutputRoundingSaturationMode)
@@ -233,7 +198,7 @@
         model.insert_node(alpha_layer)
         return True
 
-<<<<<<< HEAD
+
 # # This has been replaced with a more generic one, but I am not sure if it
 # # does the appropriate quantizations for keras. If needed, we can modfiy the other one.
 
@@ -274,39 +239,6 @@
 
 #         model.remove_node(node, rewire=True)
 #         return True
-=======
-
-class FuseConsecutiveBatchNormalization(OptimizerPass):
-    '''OptimizerPass to merge consecutive BatchNormalization layers.
-    These may exist in a model after QKerasFactorizeAlpha layer.
-    Scale and Bias of each layer are combined into scale and bias of a single layer.
-    '''
-
-    def match(self, node):
-        return isinstance(node, BatchNormalization) and isinstance(node.get_input_node(), BatchNormalization)
-
-    def transform(self, model, node):
-        bn0 = node.get_input_node()
-        bn1 = node
-        bn0_map = bn0.get_output_use_map()
-        bn1_map = bn1.get_output_use_map()
-        if len(bn0_map[bn0.name]) > 1 or len(bn1_map[bn1.name]) > 1:
-            return False
-
-        s0 = bn0.weights['scale'].data
-        b0 = bn0.weights['bias'].data
-        s1 = bn1.weights['scale'].data
-        b1 = bn1.weights['bias'].data
-
-        s2 = s0 * s1
-        b2 = s1 * b0 + b1
-
-        bn0.weights['scale'].data = s2
-        bn0.weights['bias'].data = b2
-
-        model.remove_node(node, rewire=True)
-        return True
->>>>>>> 1c2acbbb
 
 
 class ExtractTernaryThreshold(OptimizerPass):
