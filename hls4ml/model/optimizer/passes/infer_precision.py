--- conflicted
+++ resolved
@@ -200,14 +200,12 @@
         n_ops = node.get_attr('n_chan') * node.get_attr('filt_height', 1) * node.get_attr('filt_width')
         return self._infer_common_precision(node, types_to_infer, n_ops)
 
-<<<<<<< HEAD
-    # This function is ignored because we will split sepconv in the future
-=======
     def _infer_depthconv_precision(self, node, types_to_infer):
         n_ops = node.get_attr('filt_height', 1) * node.get_attr('filt_width')
         return self._infer_common_precision(node, types_to_infer, n_ops)
 
->>>>>>> 2898ab2f
+    # This function should generally not be called because we split sepconv to depthwise and regular (pointwise).
+    # It has not been updated.
     def _infer_sepconv_precision(self, node, types_to_infer):
         inferred_types = []
 
