from hls4ml.model.optimizer import OptimizerPass

from hls4ml.model.hls_layers import BiasAdd, Dense, Conv2D

class FuseBiasAdd(OptimizerPass):
    ''' Fuses BiasAdd into Dense/Conv2D layer (common in TF models). '''
    def match(self, node):
<<<<<<< HEAD
        is_match = isinstance(node, BiasAdd) and \
            (isinstance(node.get_input_node(), Dense) or
            isinstance(node.get_input_node(), Conv2D))
=======
        is_match = node.__class__.__name__ == 'BiasAdd' and \
            (node.get_input_node().__class__.__name__ == 'Dense' or
            node.get_input_node().__class__.__name__ == 'Conv2D' or
            node.get_input_node().__class__.__name__ == 'Conv1D')
>>>>>>> 6ea1a1d8
        return is_match

    def transform(self, model, node):
        # Fuse BiasAdd into Dense layer
        dense_layer = node.get_input_node()
        dense_layer.get_weights('bias').data = node.get_weights('bias').data

        model.remove_node(node, rewire=True)

        return True<|MERGE_RESOLUTION|>--- conflicted
+++ resolved
@@ -1,21 +1,11 @@
 from hls4ml.model.optimizer import OptimizerPass
 
-from hls4ml.model.hls_layers import BiasAdd, Dense, Conv2D
+from hls4ml.model.hls_layers import BiasAdd, Conv1D, Conv2D, Dense
 
 class FuseBiasAdd(OptimizerPass):
     ''' Fuses BiasAdd into Dense/Conv2D layer (common in TF models). '''
     def match(self, node):
-<<<<<<< HEAD
-        is_match = isinstance(node, BiasAdd) and \
-            (isinstance(node.get_input_node(), Dense) or
-            isinstance(node.get_input_node(), Conv2D))
-=======
-        is_match = node.__class__.__name__ == 'BiasAdd' and \
-            (node.get_input_node().__class__.__name__ == 'Dense' or
-            node.get_input_node().__class__.__name__ == 'Conv2D' or
-            node.get_input_node().__class__.__name__ == 'Conv1D')
->>>>>>> 6ea1a1d8
-        return is_match
+        return isinstance(node, BiasAdd) and isinstance(node.get_input_node(), (Dense, Conv1D, Conv2D))
 
     def transform(self, model, node):
         # Fuse BiasAdd into Dense layer
