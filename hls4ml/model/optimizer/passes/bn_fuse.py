--- conflicted
+++ resolved
@@ -31,20 +31,16 @@
 
 
     def transform(self, model, node):
-<<<<<<< HEAD
         """ Fuse weight and bias of Dense/Conv1D/Conv2D layer with BN values
         """
-
-        # copying much of the logic from FuseConsecutiveBatchNormalization
-        # (hence weight = scale in the variable names)
-=======
-        # Fuse weight and bias of Dense/Conv1D/Conv2D layer with BN values
         parent_node = node.get_input_node()
         parent_map = parent_node.get_output_use_map()
         node_map = node.get_output_use_map()
         if len(parent_map[parent_node.name]) > 1 or len(node_map[node.name]) > 1:
             return False
->>>>>>> e4a5988a
+
+        # copying much of the logic from FuseConsecutiveBatchNormalization
+        # (hence weight = scale in the variable names)
 
         prev_node = node.get_input_node(node.inputs[0])
 
