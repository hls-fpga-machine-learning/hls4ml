from hls4ml.model.hls_model import HLSModel
from hls4ml.model.hls_layers import IntegerPrecisionType, FixedPrecisionType
import numpy as np
<<<<<<< HEAD
from collections import defaultdict
=======
import pandas
import seaborn as sb
import uuid
import os
import shutil
from collections import defaultdict

>>>>>>> 7f762122
from hls4ml.model.hls_model import HLSModel

try:
    import matplotlib.pyplot as plt
    __plt_present__ = True
except ImportError:
    __plt_present__ = False

try:
    import pandas
    __pandas_present__ = True
except ImportError:
    __pandas_present__ = False

try:
    import seaborn as sb
    __seaborn_present__ = True
except ImportError:
    __seaborn_present__ = False

try:
    from tensorflow import keras
    import qkeras
    __tf_profiling_enabled__ = True
except ImportError:
    __tf_profiling_enabled__ = False

try:
    import torch
    __torch_profiling_enabled__ = True
except ImportError:
    __torch_profiling_enabled__ = False


<<<<<<< HEAD
def _check_plt():
    if not __plt_present__:
        raise RuntimeError("matplotlib could not be imported. Have you installed it by installing hls4ml[profiling] "
                           "or otherwise?")


def _check_pandas():
    if not __pandas_present__:
        raise RuntimeError("pandas could not be imported. Have you installed it by installing hls4ml[profiling] "
                           "or otherwise?")


def _check_seaborn():
    if not __seaborn_present__:
        raise RuntimeError("seaborn could not be imported. Have you installed it by installing hls4ml[profiling] "
                           "or otherwise?")
=======
def get_unoptimized_hlsmodel(model):
    from hls4ml.converters import convert_from_config

    new_config = model.config.config.copy()
    new_output_dir = uuid.uuid4().hex

    while os.path.exists(new_output_dir):
        new_output_dir = uuid.uuid4().hex

    new_config['HLSConfig']['Optimizers'] = []
    new_config['OutputDir'] = new_output_dir

    return convert_from_config(new_config), new_output_dir
>>>>>>> 7f762122


def array_to_summary(x, fmt='boxplot'):
    if fmt == 'boxplot':
        y = {'med' : np.median(x),
             'q1' : np.percentile(x, 25),
             'q3' : np.percentile(x, 75),
             'whislo' : min(x),
             'whishi' : max(x)
        }
    elif fmt == 'histogram':
        # Power of 2 bins covering data range
        high = np.ceil(np.log2(max(x))) + 1
        low = np.floor(np.log2(min(x))) - 1
        bits = np.arange(low, high, 1)
        bins = 2 ** bits
        h, b = np.histogram(x, bins=bins)
        h = h * 1. / float(sum(h)) # normalize
        y = {'h' : h,
             'b' : np.log2(b)}
    return y

def boxplot(data, fmt='longform'):
    _check_plt()
    _check_seaborn()

    if fmt == 'longform':
        f = plt.figure() #figsize=(3, 3))
        hue = 'layer' if 'layer' in data.keys() else None
        vp = sb.boxplot(x='x', y='weight', hue=hue, data=data[data['x'] > 0], showfliers=False)
        vp.set_yticklabels(vp.get_yticklabels(), rotation=45, ha='right')
        if hue is not None:
            vp.get_legend().remove()
        vp.set_xscale('log', base=2)
        return f
    elif fmt == 'summary':
        from matplotlib.patches import Rectangle
        medianprops = dict(linestyle='-', color='k')
        f, ax = plt.subplots(1, 1)
        data.reverse()
        colors = sb.color_palette("Blues", len(data))
        bp = ax.bxp(data, showfliers=False, vert=False, medianprops=medianprops)
        # add colored boxes
        for line, color in zip(bp['boxes'], colors):
            x = line.get_xdata()
            xl, xh = min(x), max(x)
            y = line.get_ydata()
            yl, yh = min(y), max(y)
            rect = Rectangle((xl, yl), (xh-xl), (yh-yl), fill=True, color=color)
            ax.add_patch(rect)
        ax.set_yticklabels([d['weight'] for d in data])
        ax.set_xscale('log', base=2)
        plt.xlabel('x')
        return f
    else:
        return None

def histogram(data, fmt='longform'):
    _check_plt()
    _check_seaborn()

    f = plt.figure()
    from matplotlib.ticker import MaxNLocator
    n = len(data) if fmt == 'summary' else len(data['weight'].unique())
    colors = sb.color_palette("husl", n)
    if fmt == 'longform':
        for i, weight in enumerate(data['weight'].unique()):
            y = array_to_summary(data[data['weight'] == weight]['x'], fmt='histogram')
            plt.bar(y['b'][:-1], y['h'], width=1, fill=False, label=weight, edgecolor=colors[i])
    elif fmt == 'summary':
        for i, weight in enumerate(data):
            plt.bar(weight['b'][:-1], weight['h'], width=1, fill=False, label=weight['weight'], edgecolor=colors[i])

    plt.gca().xaxis.set_major_locator(MaxNLocator(integer=True))
    plt.xlabel('log2(x)')
    plt.ylabel('frequency')
    plt.legend()
    return f

plots = {'boxplot' : boxplot,
         'histogram' : histogram}

def types_boxplot(data, fmt='longform'):
    _check_plt()

    from matplotlib.patches import PathPatch
    from matplotlib.patches import Rectangle
    ax = plt.gca()
    f = plt.gcf()
    # Scale the data
    data['low'] = 2.**data['low']
    data['high'] = 2.**data['high']

    # Plot the custom precisions
    ticks = np.array([tick.get_text() for tick in plt.yticks()[1]])
    # Get the coordinates of the boxes to place the markers
    if fmt == 'longform':
        # seaborn adjusts the box positions slightly in groups
        boxes = [c.get_extents().inverse_transformed(ax.transData) for c in ax.get_children() if isinstance(c, PathPatch)]
        ys = [(box.y0 + box.y1) / 2 for box in boxes]
        ys = [(y, y) for y in ys]
    elif fmt == 'summary':
        ys = [(y, y) for y in plt.yticks()[0]]
    for irow, row in data[data['layer'] != 'model'].iterrows():
        if row['layer'] in ticks:
            iy = np.argwhere(ticks == row['layer'])[0][0] # Determine which layer in the plot
            rectangle = Rectangle((row['low'], ys[iy][0]-0.4), row['high']-row['low'], 0.8, fill=True, color='grey', alpha=0.2)
            ax.add_patch(rectangle)

def types_histogram(data, fmt='longform'):
    _check_plt()
    _check_seaborn()

    ax = plt.gca()
    layers = np.array(ax.get_legend_handles_labels()[1])
    colors = sb.color_palette("husl", len(layers))
    ylim = ax.get_ylim()
    for irow, row in data[data['layer'] != 'model'].iterrows():
        if row['layer'] in layers:
            col = colors[np.argwhere(layers == row['layer'])[0][0]]
            plt.plot((row['low'], row['low']), ylim, '--', color=col)
            plt.plot((row['high'], row['high']), ylim, '--', color=col)

types_plots = {'boxplot' : types_boxplot,
               'histogram' : types_histogram}

def ap_fixed_WIF(dtype):
    from hls4ml.templates.vivado_template import VivadoBackend
    dtype = VivadoBackend.convert_precision_string(None, dtype) 
    W, I, F = dtype.width, dtype.integer, dtype.fractional
    return W, I, F

def types_hlsmodel(model):
    _check_pandas()

    suffix = ['w', 'b']
    data = {'layer' : [], 'low' : [], 'high' : []}
    # Plot the default precision
    default_precision = model.config.model_precision['default']
    # assumes ap_fixed
    W, I, F = ap_fixed_WIF(default_precision)
    data['layer'].append('model')
    data['low'].append(-F)
    data['high'].append(I-1)

    for layer in model.get_layers():
        for iw, weight in enumerate(layer.get_weights()):
            wname = '{}/{}'.format(layer.name, suffix[iw])
            T = weight.type
            if T.name != 'model':
                W, I, F = ap_fixed_WIF(T.precision)
                data['layer'].append(wname)
                data['low'].append(-F)
                data['high'].append(I-1)
    data = pandas.DataFrame(data)
    return data

def activation_types_hlsmodel(model):
    _check_pandas()

    data = {'layer' : [], 'low' : [], 'high' : []}
    # Get the default precision
    default_precision = model.config.model_precision['default']
    W, I, F = ap_fixed_WIF(default_precision)
    data['layer'].append('model')
    data['low'].append(-F)
    data['high'].append(I-1)
    for layer in model.get_layers():
        T = layer.get_output_variable().type.precision
        W, I, F = ap_fixed_WIF(T)
        data['layer'].append(layer.name)
        data['low'].append(-F)
        data['high'].append(I-1)
    data = pandas.DataFrame(data)
    return data

def weights_hlsmodel(model, fmt='longform', plot='boxplot'):
    suffix = ['w', 'b']
    if fmt == 'longform':
        data = {'x' : [], 'layer' : [], 'weight' : []}
    elif fmt == 'summary':
        data = []

    for layer in model.get_layers():
        name = layer.name
        for iw, weight in enumerate(layer.get_weights()):
            l = '{}/{}'.format(name, suffix[iw])
            w = weight.data.flatten()
            w = abs(w[w != 0])
            n = len(w)
            if n == 0:
                break
            if fmt == 'longform':
                data['x'].extend(w.tolist())
                data['layer'].extend([name for i in range(len(w))])
                data['weight'].extend([l for i in range(len(w))])
            elif fmt == 'summary':
                data.append(array_to_summary(w, fmt=plot))
                data[-1]['layer'] = name
                data[-1]['weight'] = l

    if fmt == 'longform':
        _check_pandas()
        data = pandas.DataFrame(data)
    return data


def _keras_batchnorm(layer):
    weights = layer.get_weights()
    epsilon = layer.epsilon

    gamma = weights[0]
    beta = weights[1]
    mean = weights[2]
    var = weights[3]

    scale = gamma / np.sqrt(var + epsilon)
    bias = beta - gamma * mean / np.sqrt(var + epsilon)

    return [scale, bias], ['s', 'b']


def _keras_layer(layer):
    return layer.get_weights(), ['w', 'b']


keras_process_layer_map = defaultdict(lambda: _keras_layer,
                                      {
                                          'BatchNormalization': _keras_batchnorm,
                                          'QBatchNormalization': _keras_batchnorm
                                      })


<<<<<<< HEAD
=======
def activations_hlsmodel(model, X, fmt='summary', plot='boxplot'):
    if fmt == 'longform':
        raise NotImplemented
    elif fmt == 'summary':
        data = []

    _, trace = model.trace(np.ascontiguousarray(X))

    if len(trace) == 0:
        raise RuntimeError("HLSModel must have tracing on for at least 1 layer (this can be set in its config)")

    for layer in trace.keys():
        print("   {}".format(layer))

        if fmt == 'summary':
            y = trace[layer].flatten()
            y = abs(y[y != 0])

            data.append(array_to_summary(y, fmt=plot))
            data[-1]['weight'] = layer

    return data


>>>>>>> 7f762122
def weights_keras(model, fmt='longform', plot='boxplot'):
    if fmt == 'longform':
        data = {'x' : [], 'layer' : [], 'weight' : []}
    elif fmt == 'summary':
        data = []
    for layer in model.layers:
        name = layer.name
        weights, suffix = keras_process_layer_map[type(layer).__name__](layer)

        for i, w in enumerate(weights):
            l = '{}/{}'.format(name, suffix[i])
            w = w.flatten()
            w = abs(w[w != 0])
            n = len(w)
            if n == 0:
                break
            if fmt == 'longform':
                data['x'].extend(w.tolist())
                data['layer'].extend([name for j in range(n)])
                data['weight'].extend([l for j in range(n)])
            elif fmt == 'summary':
                data.append(array_to_summary(w, fmt=plot))
                data[-1]['layer'] = name
                data[-1]['weight'] = l

    if fmt == 'longform':
        _check_pandas()
        data = pandas.DataFrame(data)
    return data

def activations_keras(model, X, fmt='longform', plot='boxplot'):
    # test layer by layer on data
    if fmt == 'longform':
        # return long form pandas dataframe for
        # seaborn boxplot
        data = {'x' : [], 'weight' : []}
    elif fmt == 'summary':
        # return summary statistics for matplotlib.axes.Axes.bxp
        # or histogram bin edges and heights
        data = []

    for layer in model.layers:
        print("   {}".format(layer.name))
        if not isinstance(layer, keras.layers.InputLayer):
            y = _get_output(layer, X, model.input).flatten()
            y = abs(y[y != 0])
            if fmt == 'longform':
                data['x'].extend(y.tolist())
                data['weight'].extend([layer.name for i in range(len(y))])
            elif fmt == 'summary':
                data.append(array_to_summary(y, fmt=plot))
                data[-1]['weight'] = layer.name

    if fmt == 'longform':
        _check_pandas()
        data = pandas.DataFrame(data)
    return data


def weights_torch(model, fmt='longform', plot='boxplot'):
    suffix = ['w', 'b']
    if fmt == 'longform':
        data = {'x': [], 'layer': [], 'weight': []}
    elif fmt == 'summary':
        data = []
    for layer in model.children():
        if isinstance(layer, torch.nn.Linear):
            name = layer.__class__.__name__
            weights = list(layer.parameters())
            for i, w in enumerate(weights):
                l = '{}/{}'.format(name, suffix[i])
                w = weights[i].detach().numpy()
                w = w.flatten()
                w = abs(w[w != 0])
                n = len(w)
                if n == 0:
                    break
                if fmt == 'longform':
                    data['x'].extend(w.tolist())
                    data['layer'].extend([name for _ in range(n)])
                    data['weight'].extend([l for _ in range(n)])
                elif fmt == 'summary':
                    data.append(array_to_summary(w, fmt=plot))
                    data[-1]['layer'] = name
                    data[-1]['weight'] = l

    if fmt == 'longform':
        _check_pandas()
        data = pandas.DataFrame(data)
    return data


def activations_torch(model, X, fmt='longform', plot='boxplot'):
    X = torch.Tensor(X)
    if fmt == 'longform':
        data = {'x': [], 'weight': []}
    elif fmt == 'summary':
        data = []

    partial_model = torch.nn.Sequential
    layers = []
    for layer in model.children():
        lname = layer.__class__.__name__
        layers.append(layer)
        pm = partial_model(*layers)
        print("   {}".format(lname))
        y = pm(X).flatten().detach().numpy()
        y = abs(y[y != 0])
        if fmt == 'longform':
            data['x'].extend(y.tolist())
            data['weight'].extend([lname for _ in range(len(y))])
        elif fmt == 'summary':
            data.append(array_to_summary(y, fmt=plot))
            data[-1]['weight'] = lname

    if fmt == 'longform':
        _check_pandas()
        data = pandas.DataFrame(data)
    return data


def numerical(model=None, hls_model=None, X=None, plot='boxplot'):
    """
    Perform numerical profiling of a model

    Parameters
    ----------
    model : keras or pytorch model
        The model to profile
    hls_model : HLSModel
        The HLSModel to profile
    X : array-like, optional
        Test data on which to evaluate the model to profile activations
        Must be formatted suitably for the ``model.predict(X)`` method
    plot : str, optional
        The type of plot to produce.
        Options are: 'boxplot' (default), 'violinplot', 'histogram',
        'FacetGrid'

    Returns
    -------
    tuple
        The quadruple of produced figures. First weights and biases
        for the pre- and post-optimization models respectively,
        then activations for the pre- and post-optimization models
        respectively. (Optimizations are applied to an HLSModel by hls4ml,
        a post-optimization HLSModel is a final model)
    """
<<<<<<< HEAD
    _check_plt()
    wp, ap = None, None
=======
    wp, wph, ap, aph = None, None, None, None

    hls_model_present = hls_model is not None and isinstance(hls_model, HLSModel)
    model_present = model is not None
>>>>>>> 7f762122

    if hls_model_present:
        before = " (before optimization)"
        after = " (final / after optimization)"
        hls_model_unoptimized, tmp_output_dir = get_unoptimized_hlsmodel(hls_model)
    else:
        before = ""
        after = ""
        hls_model_unoptimized, tmp_output_dir = None, None

    print("Profiling weights" + before)
    data = None

    if hls_model_present:
        data = weights_hlsmodel(hls_model_unoptimized, fmt='summary', plot=plot)
    elif model_present:
        if __tf_profiling_enabled__ and isinstance(model, keras.Model):
            data = weights_keras(model, fmt='summary', plot=plot)
        elif __torch_profiling_enabled__ and \
                isinstance(model, torch.nn.Sequential):
            data = weights_torch(model, fmt='summary', plot=plot)

    if data is None:
        print("Only keras, PyTorch (Sequential) and HLSModel models " +
              "can currently be profiled")

        if hls_model_present and os.path.exists(tmp_output_dir):
            shutil.rmtree(tmp_output_dir)

        return wp, wph, ap, aph

    wp = plots[plot](data, fmt='summary')  # weight plot

    if hls_model_present and plot in types_plots:
        t_data = types_hlsmodel(hls_model_unoptimized)
        types_plots[plot](t_data, fmt='summary')

    plt.title("Distribution of (non-zero) weights" + before)
    plt.tight_layout()

    if hls_model_present:
        print("Profiling weights" + after)

        data = weights_hlsmodel(hls_model, fmt='summary', plot=plot)
        wph = plots[plot](data, fmt='summary')  # weight plot

        if plot in types_plots:
            t_data = types_hlsmodel(hls_model)
            types_plots[plot](t_data, fmt='summary')

        plt.title("Distribution of (non-zero) weights" + after)
        plt.tight_layout()

    if X is not None:
        print("Profiling activations" + before)
        data = None
        if __tf_profiling_enabled__ and isinstance(model, keras.Model):
            data = activations_keras(model, X, fmt='summary', plot=plot)
        elif __torch_profiling_enabled__ and \
                isinstance(model, torch.nn.Sequential):
            data = activations_torch(model, X, fmt='summary', plot=plot)

        if data is not None:
            ap = plots[plot](data, fmt='summary')  # activation plot
            if hls_model_present and plot in types_plots:
                t_data = activation_types_hlsmodel(hls_model_unoptimized)
                types_plots[plot](t_data, fmt='summary')
            plt.title("Distribution of (non-zero) activations" + before)
            plt.tight_layout()

        if hls_model_present:
            print("Profiling activations" + after)
            data = activations_hlsmodel(hls_model, X, fmt='summary', plot=plot)
            aph = plots[plot](data, fmt='summary')

            t_data = activation_types_hlsmodel(hls_model)
            types_plots[plot](t_data, fmt='summary')

            plt.title("Distribution of (non-zero) activations (final / after optimization)")
            plt.tight_layout()

    if hls_model_present and os.path.exists(tmp_output_dir):
        shutil.rmtree(tmp_output_dir)

    return wp, wph, ap, aph


########COMPARE OUTPUT IMPLEMENTATION########
def _is_ignored_layer(layer):
    """Some layers need to be ingored during inference"""
    if isinstance(layer, (keras.layers.InputLayer,
                        keras.layers.Dropout)):
        return True
    return False

def _get_output(layer, X, model_input):
    """Get output of partial model"""
    partial_model = keras.models.Model(inputs=model_input,
                                       outputs=layer.output)
    y = partial_model.predict(X)
    return y

def get_ymodel_keras(keras_model, X):
    """
    Calculate each layer's ouput and put them into a dictionary

    Parameters
    ----------
    keras_model :
        a keras model
    X : array-like
        Test data on which to evaluate the model to profile activations.
        Must be formatted suitably for the ``model.predict(X)`` method.

    Returns
    -------
    dictionary
        A dictionary in the form {"layer_name": ouput array of layer}
    """
    
    ymodel = {}
    
    for layer in keras_model.layers:
        print("Processing {} in Keras model...".format(layer.name))
        if not _is_ignored_layer(layer):
            #If the layer has activation integrated then separate them
            #Note that if the layer is a standalone activation layer then skip this
            if hasattr(layer, 'activation') and not (isinstance(layer,keras.layers.Activation) or isinstance(layer, qkeras.qlayers.QActivation)):
                if layer.activation:
                    
                    if layer.activation.__class__.__name__ == "linear":
                        ymodel[layer.name] = _get_output(layer, X, keras_model.input)
                    
                    else:
                        temp_activation = layer.activation
                        layer.activation = None
                        #Get output for layer without activation
                        ymodel[layer.name] = _get_output(layer, X, keras_model.input)

                        #Add the activation back 
                        layer.activation = temp_activation
                        #Get ouput for activation
                        ymodel[layer.name + "_{}".format(temp_activation.__class__.__name__)] =  _get_output(layer, X, keras_model.input)
                else:
                    ymodel[layer.name] = _get_output(layer, X, keras_model.input)
            else:    
                ymodel[layer.name] = _get_output(layer, X, keras_model.input)
    print("Done taking outputs for Keras model.")
    return ymodel

def _norm_diff(ymodel, ysim):
    """Calculate the square root of the sum of the squares of the differences"""
    _check_plt()

    diff = {}
    
    for key in list(ysim.keys()):
        diff[key] = np.linalg.norm(ysim[key]-ymodel[key])
    
    #---Bar Plot---
    f, ax = plt.subplots()
    plt.bar(list(diff.keys()),list(diff.values()))
    plt.title("layer-by-layer output differences")
    ax.set_ylabel('Norm of difference vector')
    plt.xticks(rotation=90)
    plt.tight_layout()
    return f

def _dist_diff(ymodel, ysim):
    """
    Calculate the normalized distribution of the differences of the elements
    of the output vectors. 
    If difference >= original value then the normalized difference will be set to 1,
    meaning "very difference".
    If difference < original value then the normalized difference would be difference/original.
    """
    _check_plt()

    diff = {}

    for key in list(ysim.keys()):
        flattened_ysim = ysim[key].flatten()
        flattened_ymodel = np.array(ymodel[key]).flatten()

        diff[key] = np.absolute(flattened_ymodel - flattened_ysim) / np.linalg.norm(flattened_ymodel - flattened_ysim)
        diff_vector = np.absolute(flattened_ymodel - flattened_ysim)
        abs_ymodel = np.absolute(flattened_ymodel)

        normalized_diff = np.zeros(diff_vector.shape)
        normalized_diff[(diff_vector >= abs_ymodel) & (abs_ymodel>0) & (diff_vector>0)] = 1

        #Fill out the rest
        index = diff_vector < abs_ymodel
        normalized_diff[index] = diff_vector[index] / abs_ymodel[index]

        diff[key] = normalized_diff

    #---Box Plot---
    f, ax = plt.subplots()
    pos = np.array(range(len(list(diff.values())))) + 1            
    ax.boxplot(list(diff.values()), sym='k+', positions=pos)

    #--formatting
    plt.title("Layer-by-layer distribution of output differences")
    ax.set_xticklabels(list(diff.keys()))
    ax.set_ylabel('Normalized difference')
    ax.set_ylabel('Percent difference.')
    plt.xticks(rotation=90)
    plt.tight_layout()

    return f

def compare(keras_model, hls_model, X, plot_type = "dist_diff"):
    """
    Compare each layer's output in keras and hls model. Note that the hls_model should not be compiled before using this.

    Parameters
    ----------
    keras_model : 
        original keras model
    hls_model :
        converted HLSModel, with "Trace:True" in the configuration file.
    X : array-like 
        Input for the model. 
    plot_type : string
        different methods to visualize the y_model and y_sim differences.
        Possible options include:
        
        - 'norm_diff' : square root of the sum of the squares of the differences 
          between each output vectors 
        - 'dist_diff' : The normalized distribution of the differences of the elements
          between two output vectors
        
    Returns
    -------
    matplotlib figure
        plot object of the histogram depicting the difference in each layer's output
    """
    _check_plt()

    #Take in output from both models
    #Note that each y is a dictionary with structure {"layer_name": flattened ouput array}
    ymodel = get_ymodel_keras(keras_model, X)
    _, ysim = hls_model.trace(X)
    
    print("Plotting difference...")
    f = plt.figure()
    if plot_type == "norm_diff":
        f = _norm_diff(ymodel, ysim)
    elif plot_type == "dist_diff":
        f = _dist_diff(ymodel, ysim)

    return f<|MERGE_RESOLUTION|>--- conflicted
+++ resolved
@@ -1,17 +1,10 @@
 from hls4ml.model.hls_model import HLSModel
 from hls4ml.model.hls_layers import IntegerPrecisionType, FixedPrecisionType
 import numpy as np
-<<<<<<< HEAD
-from collections import defaultdict
-=======
-import pandas
-import seaborn as sb
 import uuid
 import os
 import shutil
 from collections import defaultdict
-
->>>>>>> 7f762122
 from hls4ml.model.hls_model import HLSModel
 
 try:
@@ -46,7 +39,6 @@
     __torch_profiling_enabled__ = False
 
 
-<<<<<<< HEAD
 def _check_plt():
     if not __plt_present__:
         raise RuntimeError("matplotlib could not be imported. Have you installed it by installing hls4ml[profiling] "
@@ -63,7 +55,8 @@
     if not __seaborn_present__:
         raise RuntimeError("seaborn could not be imported. Have you installed it by installing hls4ml[profiling] "
                            "or otherwise?")
-=======
+
+
 def get_unoptimized_hlsmodel(model):
     from hls4ml.converters import convert_from_config
 
@@ -77,7 +70,6 @@
     new_config['OutputDir'] = new_output_dir
 
     return convert_from_config(new_config), new_output_dir
->>>>>>> 7f762122
 
 
 def array_to_summary(x, fmt='boxplot'):
@@ -285,6 +277,30 @@
     return data
 
 
+def activations_hlsmodel(model, X, fmt='summary', plot='boxplot'):
+    if fmt == 'longform':
+        raise NotImplemented
+    elif fmt == 'summary':
+        data = []
+
+    _, trace = model.trace(np.ascontiguousarray(X))
+
+    if len(trace) == 0:
+        raise RuntimeError("HLSModel must have tracing on for at least 1 layer (this can be set in its config)")
+
+    for layer in trace.keys():
+        print("   {}".format(layer))
+
+        if fmt == 'summary':
+            y = trace[layer].flatten()
+            y = abs(y[y != 0])
+
+            data.append(array_to_summary(y, fmt=plot))
+            data[-1]['weight'] = layer
+
+    return data
+
+
 def _keras_batchnorm(layer):
     weights = layer.get_weights()
     epsilon = layer.epsilon
@@ -311,33 +327,6 @@
                                       })
 
 
-<<<<<<< HEAD
-=======
-def activations_hlsmodel(model, X, fmt='summary', plot='boxplot'):
-    if fmt == 'longform':
-        raise NotImplemented
-    elif fmt == 'summary':
-        data = []
-
-    _, trace = model.trace(np.ascontiguousarray(X))
-
-    if len(trace) == 0:
-        raise RuntimeError("HLSModel must have tracing on for at least 1 layer (this can be set in its config)")
-
-    for layer in trace.keys():
-        print("   {}".format(layer))
-
-        if fmt == 'summary':
-            y = trace[layer].flatten()
-            y = abs(y[y != 0])
-
-            data.append(array_to_summary(y, fmt=plot))
-            data[-1]['weight'] = layer
-
-    return data
-
-
->>>>>>> 7f762122
 def weights_keras(model, fmt='longform', plot='boxplot'):
     if fmt == 'longform':
         data = {'x' : [], 'layer' : [], 'weight' : []}
@@ -486,15 +475,11 @@
         respectively. (Optimizations are applied to an HLSModel by hls4ml,
         a post-optimization HLSModel is a final model)
     """
-<<<<<<< HEAD
     _check_plt()
-    wp, ap = None, None
-=======
     wp, wph, ap, aph = None, None, None, None
 
     hls_model_present = hls_model is not None and isinstance(hls_model, HLSModel)
     model_present = model is not None
->>>>>>> 7f762122
 
     if hls_model_present:
         before = " (before optimization)"
