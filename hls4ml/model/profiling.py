--- conflicted
+++ resolved
@@ -1,29 +1,15 @@
 from hls4ml.model.hls_model import HLSModel
 from hls4ml.model.hls_layers import IntegerPrecisionType, FixedPrecisionType
+import matplotlib.pyplot as plt
 import numpy as np
+import pandas
+import seaborn as sb
 import uuid
 import os
 import shutil
 from collections import defaultdict
+
 from hls4ml.model.hls_model import HLSModel
-
-try:
-    import matplotlib.pyplot as plt
-    __plt_present__ = True
-except ImportError:
-    __plt_present__ = False
-
-try:
-    import pandas
-    __pandas_present__ = True
-except ImportError:
-    __pandas_present__ = False
-
-try:
-    import seaborn as sb
-    __seaborn_present__ = True
-except ImportError:
-    __seaborn_present__ = False
 
 try:
     from tensorflow import keras
@@ -37,24 +23,6 @@
     __torch_profiling_enabled__ = True
 except ImportError:
     __torch_profiling_enabled__ = False
-
-
-def _check_plt():
-    if not __plt_present__:
-        raise RuntimeError("matplotlib could not be imported. Have you installed it by installing hls4ml[profiling] "
-                           "or otherwise?")
-
-
-def _check_pandas():
-    if not __pandas_present__:
-        raise RuntimeError("pandas could not be imported. Have you installed it by installing hls4ml[profiling] "
-                           "or otherwise?")
-
-
-def _check_seaborn():
-    if not __seaborn_present__:
-        raise RuntimeError("seaborn could not be imported. Have you installed it by installing hls4ml[profiling] "
-                           "or otherwise?")
 
 
 def get_unoptimized_hlsmodel(model):
@@ -93,9 +61,6 @@
     return y
 
 def boxplot(data, fmt='longform'):
-    _check_plt()
-    _check_seaborn()
-
     if fmt == 'longform':
         f = plt.figure() #figsize=(3, 3))
         hue = 'layer' if 'layer' in data.keys() else None
@@ -128,9 +93,6 @@
         return None
 
 def histogram(data, fmt='longform'):
-    _check_plt()
-    _check_seaborn()
-
     f = plt.figure()
     from matplotlib.ticker import MaxNLocator
     n = len(data) if fmt == 'summary' else len(data['weight'].unique())
@@ -153,8 +115,6 @@
          'histogram' : histogram}
 
 def types_boxplot(data, fmt='longform'):
-    _check_plt()
-
     from matplotlib.patches import PathPatch
     from matplotlib.patches import Rectangle
     ax = plt.gca()
@@ -180,9 +140,6 @@
             ax.add_patch(rectangle)
 
 def types_histogram(data, fmt='longform'):
-    _check_plt()
-    _check_seaborn()
-
     ax = plt.gca()
     layers = np.array(ax.get_legend_handles_labels()[1])
     colors = sb.color_palette("husl", len(layers))
@@ -203,8 +160,6 @@
     return W, I, F
 
 def types_hlsmodel(model):
-    _check_pandas()
-
     suffix = ['w', 'b']
     data = {'layer' : [], 'low' : [], 'high' : []}
     # Plot the default precision
@@ -228,8 +183,6 @@
     return data
 
 def activation_types_hlsmodel(model):
-    _check_pandas()
-
     data = {'layer' : [], 'low' : [], 'high' : []}
     # Get the default precision
     default_precision = model.config.model_precision['default']
@@ -273,32 +226,7 @@
                 data[-1]['weight'] = l
 
     if fmt == 'longform':
-        _check_pandas()
         data = pandas.DataFrame(data)
-    return data
-
-
-def activations_hlsmodel(model, X, fmt='summary', plot='boxplot'):
-    if fmt == 'longform':
-        raise NotImplemented
-    elif fmt == 'summary':
-        data = []
-
-    _, trace = model.trace(np.ascontiguousarray(X))
-
-    if len(trace) == 0:
-        raise RuntimeError("HLSModel must have tracing on for at least 1 layer (this can be set in its config)")
-
-    for layer in trace.keys():
-        print("   {}".format(layer))
-
-        if fmt == 'summary':
-            y = trace[layer].flatten()
-            y = abs(y[y != 0])
-
-            data.append(array_to_summary(y, fmt=plot))
-            data[-1]['weight'] = layer
-
     return data
 
 
@@ -328,8 +256,6 @@
                                       })
 
 
-<<<<<<< HEAD
-=======
 def activations_hlsmodel(model, X, fmt='summary', plot='boxplot'):
     if fmt == 'longform':
         raise NotImplemented
@@ -358,7 +284,6 @@
     return data
 
 
->>>>>>> 78488d78
 def weights_keras(model, fmt='longform', plot='boxplot'):
     if fmt == 'longform':
         data = {'x' : [], 'layer' : [], 'weight' : []}
@@ -386,7 +311,6 @@
                 data[-1]['weight'] = l
 
     if fmt == 'longform':
-        _check_pandas()
         data = pandas.DataFrame(data)
     return data
 
@@ -417,7 +341,6 @@
                 data[-1]['weight'] = layer.name
 
     if fmt == 'longform':
-        _check_pandas()
         data = pandas.DataFrame(data)
     return data
 
@@ -451,7 +374,6 @@
                     data[-1]['weight'] = l
 
     if fmt == 'longform':
-        _check_pandas()
         data = pandas.DataFrame(data)
     return data
 
@@ -483,7 +405,6 @@
             data[-1]['weight'] = lname
 
     if fmt == 'longform':
-        _check_pandas()
         data = pandas.DataFrame(data)
     return data
 
@@ -515,7 +436,6 @@
         respectively. (Optimizations are applied to an HLSModel by hls4ml,
         a post-optimization HLSModel is a final model)
     """
-    _check_plt()
     wp, wph, ap, aph = None, None, None, None
 
     hls_model_present = hls_model is not None and isinstance(hls_model, HLSModel)
@@ -672,8 +592,6 @@
 
 def _norm_diff(ymodel, ysim):
     """Calculate the square root of the sum of the squares of the differences"""
-    _check_plt()
-
     diff = {}
     
     for key in list(ysim.keys()):
@@ -696,7 +614,6 @@
     meaning "very difference".
     If difference < original value then the normalized difference would be difference/original.
     """
-    _check_plt()
 
     diff = {}
 
@@ -758,8 +675,7 @@
     matplotlib figure
         plot object of the histogram depicting the difference in each layer's output
     """
-    _check_plt()
-
+    
     #Take in output from both models
     #Note that each y is a dictionary with structure {"layer_name": flattened ouput array}
     ymodel = get_ymodel_keras(keras_model, X)
