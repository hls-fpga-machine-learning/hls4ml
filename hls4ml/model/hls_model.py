--- conflicted
+++ resolved
@@ -739,25 +739,8 @@
         else:
             return output, trace_output
 
-<<<<<<< HEAD
     def build(self, **kwargs):
         """ Builds the generated project using HLS compiler.
-=======
-    def build(self, reset=False, csim=True, synth=True, cosim=False, validation=False, export=False, vsynth=False):
-        if 'linux' in sys.platform:
-            backend = self.config.get_config_value('Backend', 'Vivado')
-            if backend in ['Vivado', 'VivadoAccelerator']:
-                found = os.system('command -v vivado_hls > /dev/null')
-                if found != 0:
-                    raise Exception('Vivado HLS installation not found. Make sure "vivado_hls" is on PATH.')
-
-            elif backend == 'Intel':
-                raise NotImplementedError
-            elif backend == 'Mentor':
-                raise NotImplementedError
-            else:
-                raise Exception('Backend values can be [Vivado, Intel, Mentor]')
->>>>>>> 6ea1a1d8
 
         Please see the `build()` function of backends for a list of possible arguments.
         """
