--- conflicted
+++ resolved
@@ -1021,7 +1021,36 @@
         self.add_weights_variable(name='bias', var_name='b{index}', data=bias)
 
 
-<<<<<<< HEAD
+# TODO:  discuss whether this should be renamed to soemthing more descriptive, and whether the class hierarchy makes sense
+class ApplyAlpha(BatchNormalization):
+    '''A custom layer to scale the output of a QDense layer which used 'alpha != 1'
+    Inference computation uses BatchNormalization methods'''
+
+    def initialize(self):
+        inp = self.get_input_variable()
+        shape = inp.shape
+        dims = inp.dim_names
+        self.add_output_variable(shape, dims)
+        self.set_attr('n_in', inp.size())
+
+        # precision values are ignored if quantizer is not None
+        scale = self.get_attr('scale_data')
+        scale_quantizer = self.get_attr('scale_quantizer')
+        scale_precision = self.get_attr('scale_precision')
+        bias = self.get_attr('bias_data')
+        bias_quantizer = self.get_attr('bias_quantizer')
+        bias_precision = self.get_attr('bias_precision')
+
+        self.add_weights(scale, quantizer=scale_quantizer, precision=scale_precision)
+        self.add_bias(bias, quantizer=bias_quantizer, precision=bias_precision)
+
+    def add_weights(self, scale, quantizer=None, precision=None):
+        self.add_weights_variable(name='scale', var_name='s{index}', data=scale, quantizer=quantizer, precision=precision)
+
+    def add_bias(self, bias, quantizer=None, precision=None):
+        self.add_weights_variable(name='bias', var_name='b{index}', data=bias, quantizer=quantizer, precision=precision)
+
+
 class LayerNormalization(Layer):
     _expected_attributes = [
         Attribute('n_in'),
@@ -1032,45 +1061,18 @@
         TypeAttribute('scale'),
         TypeAttribute('bias'),
     ]
-=======
-# TODO:  discuss whether this should be renamed to soemthing more descriptive, and whether the class hierarchy makes sense
-class ApplyAlpha(BatchNormalization):
-    '''A custom layer to scale the output of a QDense layer which used 'alpha != 1'
-    Inference computation uses BatchNormalization methods'''
->>>>>>> 2c17f660
 
     def initialize(self):
         inp = self.get_input_variable()
         shape = inp.shape
         dims = inp.dim_names
         self.add_output_variable(shape, dims)
-<<<<<<< HEAD
 
         scale = self.get_attr('gamma_data')
         bias = self.get_attr('beta_data')
 
         self.add_weights_variable(name='scale', var_name='s{index}', data=scale)
         self.add_weights_variable(name='bias', var_name='b{index}', data=bias)
-=======
-        self.set_attr('n_in', inp.size())
-
-        # precision values are ignored if quantizer is not None
-        scale = self.get_attr('scale_data')
-        scale_quantizer = self.get_attr('scale_quantizer')
-        scale_precision = self.get_attr('scale_precision')
-        bias = self.get_attr('bias_data')
-        bias_quantizer = self.get_attr('bias_quantizer')
-        bias_precision = self.get_attr('bias_precision')
-
-        self.add_weights(scale, quantizer=scale_quantizer, precision=scale_precision)
-        self.add_bias(bias, quantizer=bias_quantizer, precision=bias_precision)
-
-    def add_weights(self, scale, quantizer=None, precision=None):
-        self.add_weights_variable(name='scale', var_name='s{index}', data=scale, quantizer=quantizer, precision=precision)
-
-    def add_bias(self, bias, quantizer=None, precision=None):
-        self.add_weights_variable(name='bias', var_name='b{index}', data=bias, quantizer=quantizer, precision=precision)
->>>>>>> 2c17f660
 
 
 class Merge(Layer):
