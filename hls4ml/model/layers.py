--- conflicted
+++ resolved
@@ -591,22 +591,8 @@
     def initialize(self):
         super().initialize()
         folded_weights, folded_bias = self._get_folded_weights()
-<<<<<<< HEAD
         self.weights['weight'].data_unquantized = folded_weights
         self.weights['weight'].data = self.get_attr('weight_quantizer')(folded_weights)
-=======
-        if self.model.config.is_resource_strategy(self) and self.model.config.backend.name in [
-            'Vivado',
-            'VivadoAccelerator',
-            'Catapult',
-        ]:
-            self.weights['weight'].data_unquantized = np.transpose(folded_weights, axes=[3, 0, 1, 2])
-            self.weights['weight'].data = self.get_attr('weight_quantizer')(self.weights['weight'].data_unquantized)
-
-        else:
-            self.weights['weight'].data_unquantized = folded_weights
-            self.weights['weight'].data = self.get_attr('weight_quantizer')(folded_weights)
->>>>>>> 2898ab2f
         self.weights['bias'].data_unquantized = folded_bias
         bias_q = self.get_attr('bias_quantizer')
         if bias_q is not None:
