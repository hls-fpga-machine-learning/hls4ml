--- conflicted
+++ resolved
@@ -775,25 +775,24 @@
     The hard sigmoid unction is clip(slope * x + shift, 0, 1), and the
     hard tanh function is 2 * hard_sigmoid - 1
     '''
+
     _expected_attributes = [
         Attribute('slope', value_type=float, default=0.2, configurable=True),
         Attribute('shift', value_type=float, default=0.5, configurable=True),
-
         TypeAttribute('slope_t'),
-        TypeAttribute('shift_t')
+        TypeAttribute('shift_t'),
     ]
 
     def initialize(self):
         super().initialize()
-        slope_prec = self.get_attr('slope_prec',
-            FixedPrecisionType(width=16, integer=0, signed=False))
-        shift_prec = self.get_attr('shift_prec',
-            FixedPrecisionType(width=1, integer=0, signed=False))
+        slope_prec = self.get_attr('slope_prec', FixedPrecisionType(width=16, integer=0, signed=False))
+        shift_prec = self.get_attr('shift_prec', FixedPrecisionType(width=1, integer=0, signed=False))
         index = self.get_attr('index')
         slope_t = NamedType(f'slope{index}_t', precision=slope_prec)
         shift_t = NamedType(f'shift{index}_t', precision=shift_prec)
         self.set_attr('slope_t', slope_t)
         self.set_attr('shift_t', shift_t)
+
 
 class PReLU(Activation):
     def initialize(self):
@@ -1281,58 +1280,6 @@
 
 
 layer_map = {
-<<<<<<< HEAD
-    'Input'                  : Input,
-    'InputLayer'             : Input,
-    'Activation'             : Activation,
-    'QActivation'            : Activation,
-    'LeakyReLU'              : ParametrizedActivation,
-    'ThresholdedReLU'        : ParametrizedActivation,
-    'ELU'                    : ParametrizedActivation,
-    'PReLU'                  : PReLU,
-    'Softmax'                : Softmax,
-    'TernaryTanh'            : TernaryTanh,
-    'HardActivation'         : HardActivation,
-    'Reshape'                : Reshape,
-    'Dense'                  : Dense,
-    'BinaryDense'            : Dense,
-    'TernaryDense'           : Dense,
-    'QDense'                 : Dense,
-    'Conv1D'                 : Conv1D,
-    'QConv1D'                : Conv1D,
-    'Conv2D'                 : Conv2D,
-    'BinaryConv2D'           : Conv2D,
-    'QConv2D'                : Conv2D,
-    'QConv2DBatchnorm'       : Conv2DBatchnorm,
-    'SeparableConv1D'        : SeparableConv1D,
-    'SeparableConv2D'        : SeparableConv2D,
-    'DepthwiseConv2D'        : DepthwiseConv2D,
-    'BatchNormalization'     : BatchNormalization,
-    'QBatchNormalization'    : BatchNormalization,
-    'MaxPooling1D'           : Pooling1D,
-    'AveragePooling1D'       : Pooling1D,
-    'MaxPooling2D'           : Pooling2D,
-    'AveragePooling2D'       : Pooling2D,
-    'GlobalMaxPooling1D'     : GlobalPooling1D,
-    'GlobalAveragePooling1D' : GlobalPooling1D,
-    'GlobalMaxPooling2D'     : GlobalPooling2D,
-    'GlobalAveragePooling2D' : GlobalPooling2D,
-    'ZeroPadding1D'          : ZeroPadding1D,
-    'ZeroPadding2D'          : ZeroPadding2D,
-    'Merge'                  : Merge,
-    'Dot'                    : Dot,
-    'Concatenate'            : Concatenate,
-    'Resize'                 : Resize,
-    'UpSampling1D'           : Resize,
-    'UpSampling2D'           : Resize,
-    'Transpose'              : Transpose,
-    'Embedding'              : Embedding,
-    'SimpleRNN'              : SimpleRNN,
-    'LSTM'                   : LSTM,
-    'GRU'                    : GRU,
-    'GarNet'                 : GarNet,
-    'GarNetStack'            : GarNetStack,
-=======
     'Input': Input,
     'InputLayer': Input,
     'Activation': Activation,
@@ -1343,6 +1290,7 @@
     'PReLU': PReLU,
     'Softmax': Softmax,
     'TernaryTanh': TernaryTanh,
+    'HardActivation': HardActivation,
     'Reshape': Reshape,
     'Dense': Dense,
     'BinaryDense': Dense,
@@ -1382,7 +1330,6 @@
     'GRU': GRU,
     'GarNet': GarNet,
     'GarNetStack': GarNetStack,
->>>>>>> 29f131b0
     # TensorFlow-specific layers:
     'BiasAdd': BiasAdd,
 }
