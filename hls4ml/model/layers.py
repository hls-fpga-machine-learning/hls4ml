--- conflicted
+++ resolved
@@ -145,11 +145,6 @@
         return output_map
 
     def get_output_nodes(self, output_name=None):
-<<<<<<< HEAD
-        if output_name is None:
-            output_name = self.outputs[0]
-        return [node for node in self.model.graph.values() if output_name in node.inputs]
-=======
         output_nodes = []
         if output_name is not None:
             outputs = [output_name]
@@ -161,7 +156,6 @@
                     if output == inp:
                         output_nodes.append(layer)
         return output_nodes
->>>>>>> e4a5988a
 
     def get_output_variable(self, output_name=None):
         if output_name is not None:
