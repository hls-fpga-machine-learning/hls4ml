--- conflicted
+++ resolved
@@ -847,13 +847,9 @@
         dims = inp.dim_names
         self.add_output_variable(shape, dims)
 
-<<<<<<< HEAD
-        gamma = 1 if self.attributes['use_gamma'] is False else self.model.get_weights_data(self.name, 'gamma')
-        beta = 0 if self.attributes['use_beta'] is False else self.model.get_weights_data(self.name, 'beta')
-=======
         gamma = self.model.get_weights_data(self.name, 'gamma') if self.get_attr('use_gamma') else 1
         beta = self.model.get_weights_data(self.name, 'beta') if self.get_attr('use_beta') else 0
->>>>>>> 929d7d39
+
         mean = self.model.get_weights_data(self.name, 'moving_mean')
         var = self.model.get_weights_data(self.name, 'moving_variance')
 
