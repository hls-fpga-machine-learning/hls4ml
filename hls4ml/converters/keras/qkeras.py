from hls4ml.model.hls_model import Quantizer
from hls4ml.model.hls_model import IntegerPrecisionType
from hls4ml.model.hls_model import FixedPrecisionType

from qkeras.quantizers import get_quantizer
import tensorflow as tf

class QKerasQuantizer(Quantizer):
    def __init__(self, config):
        self.quantizer_fn = get_quantizer(config)
        self.bits = config['config']['bits']
        self.hls_type = get_type(config)
    
    def __call__(self, data):
        tf_data = tf.convert_to_tensor(data)
        return self.quantizer_fn(tf_data).numpy()
        #return self.quantizer_fn(data)

def get_type(quantizer_config):
    width = quantizer_config['config']['bits']
    integer = quantizer_config['config'].get('integer', 0)
    if width == integer:
        if width == 1:
            return IntegerPrecisionType(width=1, signed=False)
        else:
            return IntegerPrecisionType(width=width, signed=True)
    else:
        return FixedPrecisionType(width=width+1, integer=integer+1, signed=True)

def get_quantizer_from_config(keras_layer, quantizer_var):
    quantizer_config = keras_layer['config']['{}_quantizer'.format(quantizer_var)]

<<<<<<< HEAD
    return QKerasQuantizer(quantizer_config)
=======
    return QKerasQuantizer(quantizer_config)

@keras_handler('QDense')
def parse_qdense_layer(keras_layer, input_names, input_shapes, data_reader, config):
    
    
    layer, output_shape = parse_dense_layer(keras_layer, input_names, input_shapes, data_reader, config)

    layer['weight_quantizer'] = get_quantizer_from_config(keras_layer, 'kernel')
    layer['bias_quantizer'] = get_quantizer_from_config(keras_layer, 'bias')

    return layer, output_shape


@keras_handler('QConv1D', 'QConv2D')
def parse_qconv_layer(keras_layer, input_names, input_shapes, data_reader, config):
    assert('QConv' in keras_layer['class_name'])
    
    if int(keras_layer['class_name'][-2]) == 1:
        layer, output_shape = parse_conv1d_layer(keras_layer, input_names, input_shapes, data_reader, config)
    elif int(keras_layer['class_name'][-2]) == 2:
        layer, output_shape = parse_conv2d_layer(keras_layer, input_names, input_shapes, data_reader, config)

    layer['weight_quantizer'] = get_quantizer_from_config(keras_layer, 'kernel')
    layer['bias_quantizer'] = get_quantizer_from_config(keras_layer, 'bias')

    return layer, output_shape


@keras_handler('QActivation')
def parse_qactivation_layer(keras_layer, input_names, input_shapes, data_reader, config):
    assert(keras_layer['class_name'] == 'QActivation')
    supported_activations = ['quantized_relu', 'quantized_tanh']
    
    layer = parse_default_keras_layer(keras_layer, input_names)

    activation_config = keras_layer['config']['activation']
    
    act_class = activation_config['class_name']
    if act_class not in supported_activations:
        raise Exception('Unsupported QKeras activation: {}'.format(act_class))

    layer['class_name'] = 'Activation'
    layer['activation'] = act_class.replace('quantized_', '')
    layer['bits'] = activation_config['config']['bits'] + 1
    layer['integer'] = activation_config['config']['integer'] + 1
    #TODO this needs extra work in HLS model and HLS templates

    return layer, [shape for shape in input_shapes[0]]
>>>>>>> cc0aa011
<|MERGE_RESOLUTION|>--- conflicted
+++ resolved
@@ -30,9 +30,6 @@
 def get_quantizer_from_config(keras_layer, quantizer_var):
     quantizer_config = keras_layer['config']['{}_quantizer'.format(quantizer_var)]
 
-<<<<<<< HEAD
-    return QKerasQuantizer(quantizer_config)
-=======
     return QKerasQuantizer(quantizer_config)
 
 @keras_handler('QDense')
@@ -82,4 +79,3 @@
     #TODO this needs extra work in HLS model and HLS templates
 
     return layer, [shape for shape in input_shapes[0]]
->>>>>>> cc0aa011
