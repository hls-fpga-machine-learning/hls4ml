--- conflicted
+++ resolved
@@ -88,7 +88,6 @@
     layer['name'] = layer_name
     layer['inputs'] = input_names
 
-<<<<<<< HEAD
     if "Quant" in operation:
         layer['class_name'] = operation.split('Quant')[-1]
         layer['activation'] = layer['class_name']
@@ -98,8 +97,6 @@
             bit_width, FixedPrecisionType(width=bit_width, integer=ap_fixed_params[1], signed=False)
         )
 
-=======
->>>>>>> 3fa29029
     if node.op == 'call_module':
         if layer['class_name'] in ['ReLU', 'Sigmoid', 'Tanh']:
             layer['class_name'] = 'Activation'
