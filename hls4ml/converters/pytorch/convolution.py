--- conflicted
+++ resolved
@@ -1,8 +1,4 @@
-<<<<<<< HEAD
 from hls4ml.converters.pytorch_to_hls import get_weights_data, pytorch_handler, convert_uaq_to_apfixed
-=======
-from hls4ml.converters.pytorch_to_hls import pytorch_handler
->>>>>>> b6855fe1
 from hls4ml.converters.utils import compute_padding_1d_pytorch, compute_padding_2d_pytorch, parse_data_format
 from hls4ml.model.types import FixedPrecisionType, BrevitasQuantizer
 
@@ -17,7 +13,6 @@
     layer['class_name'] = 'Conv1D'
     layer['data_format'] = 'channels_first'  # Pytorch default (can't change)
 
-<<<<<<< HEAD
     if "Quant" in operation:
         if class_object.is_weight_quant_enabled:
             width = int(class_object.quant_weight().bit_width)
@@ -37,14 +32,6 @@
     else:
         layer['weight_data'] = get_weights_data(data_reader, layer['name'], 'weight')
         layer['bias_data'] = get_weights_data(data_reader, layer['name'], 'bias')
-=======
-    layer['weight_data'] = class_object.weight.data.numpy()
-    if class_object.bias is not None:
-        layer['bias_data'] = class_object.bias.data.numpy()
-    else:
-        layer['bias_data'] = None
-
->>>>>>> b6855fe1
     # Input info
     (layer['in_width'], layer['n_chan']) = parse_data_format(
         input_shapes[0], 'channels_first'
@@ -89,7 +76,6 @@
     layer['class_name'] = 'Conv2D'
     layer['data_format'] = 'channels_first'  # Pytorch default (can't change)
 
-<<<<<<< HEAD
     if "Quant" in operation:
         if class_object.is_weight_quant_enabled:
             width = int(class_object.quant_weight().bit_width)
@@ -109,14 +95,6 @@
     else:
         layer['weight_data'] = get_weights_data(data_reader, layer['name'], 'weight')
         layer['bias_data'] = get_weights_data(data_reader, layer['name'], 'bias')
-=======
-    layer['weight_data'] = class_object.weight.data.numpy()
-    if class_object.bias is not None:
-        layer['bias_data'] = class_object.bias.data.numpy()
-    else:
-        layer['bias_data'] = None
-
->>>>>>> b6855fe1
     # Input info
     (layer['in_height'], layer['in_width'], layer['n_chan']) = parse_data_format(
         input_shapes[0], 'channels_first'
