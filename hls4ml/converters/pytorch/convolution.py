from hls4ml.converters.pytorch_to_hls import convert_uaq_to_apfixed, pytorch_handler
from hls4ml.converters.utils import compute_padding_1d_pytorch, compute_padding_2d_pytorch, parse_data_format
from hls4ml.model.quantizers import BrevitasQuantizer
from hls4ml.model.types import FixedPrecisionType


@pytorch_handler('Conv1d', 'QuantConv1d')
def parse_conv1d_layer(operation, layer_name, input_names, input_shapes, node, class_object, data_reader, config):
    assert 'Conv1d' in operation

    layer = {}

    layer['name'] = layer_name
    layer['inputs'] = input_names
    layer['class_name'] = 'Conv1D'
    layer['data_format'] = 'channels_first'  # Pytorch default (can't change)

    if "Quant" in operation:
        if class_object.is_weight_quant_enabled:
            width = int(class_object.quant_weight().bit_width)
            ap_fixed_params = convert_uaq_to_apfixed(width, float(class_object.quant_weight().scale))
            layer['weight_data'] = class_object.quant_weight().detach().value.numpy()
            layer['weight_quantizer'] = BrevitasQuantizer(
                width, FixedPrecisionType(width=width, integer=int(ap_fixed_params[1]), signed=True)
            )
        else:
            layer['weight_data'] = class_object.weight.data.numpy()

        if class_object.is_bias_quant_enabled:
            width = int(class_object.quant_bias().bit_width)
            ap_fixed_params = convert_uaq_to_apfixed(width, float(class_object.quant_bias().scale))
            layer['bias_data'] = class_object.quant_bias().detach().value.numpy()
            layer['bias_quantizer'] = BrevitasQuantizer(
                width, FixedPrecisionType(width=width, integer=int(ap_fixed_params[1]), signed=True)
            )
        else:
            layer['bias_data'] = class_object.bias.data.numpy()
    else:
        layer['weight_data'] = class_object.weight.data.numpy()
        if class_object.bias is not None:
            layer['bias_data'] = class_object.bias.data.numpy()
        else:
            layer['bias_data'] = None
    # Input info
    (layer['in_width'], layer['n_chan']) = parse_data_format(
        input_shapes[0], 'channels_first'
    )  # Keras's default is channels_last

    # Additional parameters
    layer['n_filt'] = class_object.out_channels
    layer['filt_width'] = class_object.kernel_size[0]
    layer['stride_width'] = class_object.stride[0]
    layer['dilation'] = class_object.dilation[0]

    if type(class_object.padding) is tuple:
        padding = class_object.padding[0]
    else:
        padding = class_object.padding

    # Ouput info
    (layer['out_width'], pad_left, pad_right) = compute_padding_1d_pytorch(
        padding, layer['in_width'], layer['stride_width'], layer['filt_width'], layer['dilation']
    )
    layer['pad_left'] = pad_left
    layer['pad_right'] = pad_right

    output_shape = [input_shapes[0][0], layer['n_filt'], layer['out_width']]  # Channel first as default

    return layer, output_shape


@pytorch_handler('Conv2d', 'QuantConv2d')
def parse_conv2d_layer(operation, layer_name, input_names, input_shapes, node, class_object, data_reader, config):
    assert 'Conv2d' in operation

    layer = {}

    layer['name'] = layer_name
    layer['inputs'] = input_names
    layer['class_name'] = 'Conv2D'
    layer['data_format'] = 'channels_first'  # Pytorch default (can't change)

    if "Quant" in operation:
        if class_object.is_weight_quant_enabled:
            width = int(class_object.quant_weight().bit_width)
            ap_fixed_params = convert_uaq_to_apfixed(width, float(class_object.quant_weight().scale))
            layer['weight_data'] = class_object.quant_weight().detach().value.numpy()
            layer['weight_quantizer'] = BrevitasQuantizer(
                width, FixedPrecisionType(width=width, integer=int(ap_fixed_params[1]), signed=True)
            )
        else:
            layer['weight_data'] = class_object.weight.data.numpy()

        if class_object.is_bias_quant_enabled:
            width = int(class_object.quant_bias().bit_width)
            ap_fixed_params = convert_uaq_to_apfixed(width, float(class_object.quant_bias().scale))
            layer['bias_data'] = class_object.quant_bias().detach().value.numpy()
            layer['bias_quantizer'] = BrevitasQuantizer(
                width, FixedPrecisionType(width=width, integer=int(ap_fixed_params[1]), signed=True)
            )
        else:
            layer['bias_data'] = class_object.bias.data.numpy()
    else:
        layer['weight_data'] = class_object.weight.data.numpy()
        if class_object.bias is not None:
            layer['bias_data'] = class_object.bias.data.numpy()
        else:
            layer['bias_data'] = None

    # Input info
    (layer['in_height'], layer['in_width'], layer['n_chan']) = parse_data_format(
        input_shapes[0], 'channels_first'
    )  # Keras's default is channels_last

    # Additional parameters
    layer['n_filt'] = class_object.out_channels
    layer['filt_height'] = class_object.kernel_size[0]
    layer['filt_width'] = class_object.kernel_size[1]
    layer['stride_height'] = class_object.stride[0]
    layer['stride_width'] = class_object.stride[1]
    layer['dilation'] = class_object.dilation[0]
    layer['pad_top'] = layer['pad_bottom'] = class_object.padding[0]
    layer['pad_left'] = layer['pad_right'] = class_object.padding[1]
<<<<<<< HEAD
    if all(x == 0 for x in class_object.padding):  # No padding, i.e., 'VALID' padding in Keras/Tensorflow
        layer['padding'] = 'valid'
    else:  # Only 'valid' and 'same' padding are available in Keras
        layer['padding'] = 'same'
=======
>>>>>>> 3fa29029

    # Ouput info
    (layer['out_height'], layer['out_width'], _, _, _, _) = compute_padding_2d_pytorch(
        class_object.padding,
        layer['in_height'],
        layer['in_width'],
        layer['stride_height'],
        layer['stride_width'],
        layer['filt_height'],
        layer['filt_width'],
        class_object.dilation[0],
        class_object.dilation[1],
    )

    output_shape = [input_shapes[0][0], layer['n_filt'], layer['out_height'], layer['out_width']]

    return layer, output_shape<|MERGE_RESOLUTION|>--- conflicted
+++ resolved
@@ -121,13 +121,6 @@
     layer['dilation'] = class_object.dilation[0]
     layer['pad_top'] = layer['pad_bottom'] = class_object.padding[0]
     layer['pad_left'] = layer['pad_right'] = class_object.padding[1]
-<<<<<<< HEAD
-    if all(x == 0 for x in class_object.padding):  # No padding, i.e., 'VALID' padding in Keras/Tensorflow
-        layer['padding'] = 'valid'
-    else:  # Only 'valid' and 'same' padding are available in Keras
-        layer['padding'] = 'same'
-=======
->>>>>>> 3fa29029
 
     # Ouput info
     (layer['out_height'], layer['out_width'], _, _, _, _) = compute_padding_2d_pytorch(
