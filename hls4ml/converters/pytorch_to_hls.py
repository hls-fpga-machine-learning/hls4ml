import torch

from hls4ml.model import ModelGraph


class PyTorchModelReader:
    """
    PyTorch reader to extract weights data.
    """

    def __init__(self, config):
        self.torch_model = config['PytorchModel']
        self.state_dict = self.torch_model.state_dict()
        self.input_shape = config['InputShape']

    def get_weights_data(self, layer_name, var_name):
        data = None

        tensorName = layer_name + '.' + var_name

        if tensorName in self.state_dict:
            data = self.state_dict[tensorName].numpy()

        return data


class PyTorchFileReader(PyTorchModelReader):  # Inherit get_weights_data method
    def __init__(self, config):
        self.config = config

        if not torch.cuda.is_available():
            self.torch_model = torch.load(config['PytorchModel'], map_location=lambda storage, loc: storage)
        else:
            self.torch_model = torch.load(config['PytorchModel'])

        # Get input tensor's shape
        self.input_shape = config.get('InputShape')

        if self.input_shape is None:
            raise Exception('Must specify input shape ("InputShape") in config!')

        # Convert it to a list
        self.input_shape = self.input_shape.strip('(,)').split(',')
        self.input_shape = [None if n == 'None' else int(n) for n in self.input_shape]

        self.state_dict = self.torch_model.state_dict()


def get_weights_data(data_reader, layer_name, var_name):
    if not isinstance(var_name, (list, tuple)):
        var_name = [var_name]

    data = [data_reader.get_weights_data(layer_name, var) for var in var_name]

    if len(data) == 1:
        return data[0]
    else:
        return (*data,)


# ----------------------Layer handling--------------------- #
layer_handlers = {}


def register_pytorch_layer_handler(layer_name, handler_func):
    if layer_name in layer_handlers:
        raise Exception(f'Layer {layer_name} already registered')
    else:
        layer_handlers[layer_name] = handler_func


def get_supported_pytorch_layers():
    return list(layer_handlers.keys())


def pytorch_handler(*args):
    def decorator(function):
        function.handles = [arg for arg in args]
        return function

    return decorator


# map names of operations between toch.nn and torch.nn.functionals
layer_name_map = {
    'relu': 'ReLU',
    'leaky_relu': 'LeakyReLU',
    'elu': 'ELU',
    'prelu': 'PReLU',
    'sigmoid': 'Sigmoid',
    '_threshold': 'Threshold',
    'softmax': 'Softmax',
    'max_pool1d': 'MaxPool1d',
    'max_pool2d': 'MaxPool2d',
    'avg_pool1d': 'AvgPool1d',
    'avg_pool2d': 'AvgPool2d',
    'flatten': 'Flatten',
}


# ----------------------------------------------------------------


def pytorch_to_hls(config):
    """Convert PyTorch model to hls4ml ModelGraph.

    Args:
        config (dict): The conversion config

    Raises:
        Exception: On unsupported features of the model.

    Returns:
        ModelGraph: hls4ml model object.
    """

    # This is a list of dictionaries to hold all the layer info we need to generate HLS
    layer_list = []

    print('Interpreting Model ...')

    reader = PyTorchFileReader(config) if isinstance(config['PytorchModel'], str) else PyTorchModelReader(config)
    if type(reader.input_shape) is tuple:
        input_shapes = [list(reader.input_shape)]
    else:
        input_shapes = list(reader.input_shape)
    input_shapes = [list(shape) for shape in input_shapes]

    model = reader.torch_model

    # dict of layer objects in non-traced form for access lateron
    children = {c[0]: c[1] for c in model.named_children()}
    # use symbolic_trace to get a full graph of the model
    from torch.fx import symbolic_trace

    traced_model = symbolic_trace(model)
    # Define layers to skip for conversion to HLS
    skip_layers = ['Dropout', 'Sequential']

    # All supported layers
    supported_layers = get_supported_pytorch_layers() + skip_layers

    # Map inputs of skipped and split (activation) layers
    inputs_map = {}

    input_layers = []

    # Output shape tracking
    output_shapes = {}
    output_shape = None

    # Loop through layers
    print('Topology:')
    layer_counter = 0

    n_inputs = 0

    for node in traced_model.graph.nodes:
<<<<<<< HEAD
        # If part of an unnamend nn.Sequntial, the node name will start with an "_" which messes up the parsing
        if node.name[0] == '_':
            node.name = 'layer' + node.name

=======
>>>>>>> 4b4b5a0c
        if node.op == 'call_module':
            # modules that are part of a torch.nn.Sequential with name 'name' have target names 'name.x',
            # where x is an integer numbering the elements of the Sequential
            if '.' in node.target:
                fqn_path = node.target.split('.')
                sub_children = dict(children[fqn_path[0]].named_children())
                for name in fqn_path[1:-1]:
                    sub_children = dict(sub_children[name].named_children())
                sub_children[fqn_path[-1]]
                class_object = sub_children[fqn_path[-1]]
            else:
                class_object = children[node.target]

            pytorch_class = class_object.__class__.__name__

            if pytorch_class not in supported_layers:
                raise Exception(f'Unsupported layer {pytorch_class}')

            if layer_counter != 0:
                input_shapes = [output_shape]  # In case there are multiple inputs

            layer_name = node.name

            # Handle skipped layers
            if pytorch_class in skip_layers:
                if pytorch_class == 'Sequential':  # Ignore the mother module's class name
                    continue

                # Assuming only one input
                parent_input = [str(i) for i in node.args][0]
                inputs_map[layer_name] = inputs_map.get(parent_input, parent_input)

                output_shapes[layer_name] = input_shapes[0]

                continue

            # Increment the layer counter after initial screenings
            if pytorch_class in supported_layers:
                layer_counter += 1

            # parse info from class object
<<<<<<< HEAD
            input_names = [str(i) for i in node.args]
            if pytorch_class in ["RNN", "GRU", "LSTM"]:
                # we currently don't support the passing of the initial value of the hidden state to RNN models
                input_names = [str(node.args[0])]
                input_shapes = [output_shapes[str(node.args[0])]]
            # if a 'getitem' is the input to a node, step back in the graph to find the real source of the input
            elif "getitem" in node.args[0].name:
                for tmp_node in traced_model.graph.nodes:
                    if tmp_node.name == node.args[0]:
                        input_names = [str(tmp_node.args[0])]
                        input_shapes = [output_shapes[str(tmp_node.args[0])]]
                        node.args = tmp_node.args[0]
            else:
                input_shapes = [output_shapes[str(i)] for i in node.args]
=======
            input_names = [inputs_map.get(str(i), str(i)) for i in node.args]
            input_shapes = [output_shapes[str(i)] for i in node.args]

>>>>>>> 4b4b5a0c
            # for Conv layers
            if 'Conv' in pytorch_class:
                if not class_object.padding_mode == 'zeros':
                    raise Exception('Padding modes other than "zeros" not implemented yet')
                if not class_object.groups == 1:
                    raise Exception('Non-default options for groups not implemented yet')

            # Process the layer
            layer, output_shape = layer_handlers[pytorch_class](
                pytorch_class, layer_name, input_names, input_shapes, node, class_object, reader, config
            )

            print(
                'Layer name: {}, layer type: {}, input shape: {}'.format(
                    layer['name'],
                    layer['class_name'],
                    input_shapes,
                )
            )
            layer_list.append(layer)

            assert output_shape is not None
            output_shapes[layer['name']] = output_shape

            layer_counter += 1

        if node.op == 'placeholder':
            # 'placeholder' indicates an input layer. Multiple inputs are supported

            input_layer = {}
            input_layer['name'] = node.name
            input_layer['class_name'] = 'InputLayer'
            input_layer['input_shape'] = list(input_shapes[n_inputs][1:])
            layer_list.insert(n_inputs, input_layer)

            output_shapes[input_layer['name']] = list(input_shapes[n_inputs])
            input_layers.append(input_layer['name'])
            n_inputs += 1

            layer_counter += 1

        if node.op == 'call_function':
            # Function calls in the graph have to be transformed to layers known to hls4ml

            # operations that appear repeatedly have '_n' appended to their name for the nth repetition
            operation = node.name
            if node.name.split('_')[-1].isdigit():
                operation = '_'.join(node.name.split('_')[:-1])

            if operation in layer_name_map:
                operation = layer_name_map[operation]

            # only a limited number of functions are supported
            if operation == "getitem":
                continue
            if operation not in supported_layers:
                raise Exception(f'Unsupported function {operation}')
            if operation == 'PReLU' or operation == 'batch_norm' or operation == 'conv1d' or operation == 'conv2d':
                raise Exception(
                    f'Function {operation} cannot be parsed as torch.nn.functional. Use the torch.nn implementation instead'
                )

            layer_name = node.name

            layer_counter += 1

            input_names = [inputs_map.get(str(i), str(i)) for i in node.all_input_nodes]
            input_shapes = [list(output_shapes[str(i)]) for i in input_names]

            # Process the layer
            layer, output_shape = layer_handlers[operation](
                operation, layer_name, input_names, input_shapes, node, None, reader, config
            )

            print('Layer name: {}, layer type: {}, input shape: {}'.format(layer['name'], layer['class_name'], input_shapes))
            layer_list.append(layer)

            assert output_shape is not None
            output_shapes[layer['name']] = output_shape

        if node.op == 'get_attr':
            # Deals with tensors that are member variables of the model class
            # We insert these tensors are input layer nodes into the hls4ML model graph
            if '.' not in node.target:
                obj = getattr(model, node.name)
            else:
                obj = getattr(children[node.target.split('.')[0], node.name])

            input_layer = {}
            input_layer['name'] = node.name
            input_layer['class_name'] = 'InputLayer'
            input_layer['input_shape'] = [None] + list(obj.size())
            layer_list.insert(n_inputs, input_layer)

            output_shapes[input_layer['name']] = [None] + list(obj.size())
            input_layers.append(input_layer['name'])
            n_inputs += 1

            layer_counter += 1

        if node.op == 'call_method':
            # Method calls in the graph have to be transformed to layers known to hls4ml

            # operations that appear repeatedly have '_n' appended to their name for the nth repetition
            operation = node.name
            if node.name.split('_')[-1].isdigit():
                operation = '_'.join(node.name.split('_')[:-1])

            if operation in layer_name_map:
                operation = layer_name_map[operation]

            # only a limited number of functions are supported
            if operation not in supported_layers:
                raise Exception(f'Unsupported function {operation}')

            layer_name = node.name

            layer_counter += 1

            input_names = [inputs_map.get(str(i), str(i)) for i in node.all_input_nodes]

            # Process the layer
            input_shapes = [list(output_shapes[str(i)]) for i in input_names]

            layer, output_shape = layer_handlers[operation](
                operation, layer_name, input_names, input_shapes, node, None, reader, config
            )

            print('Layer name: {}, layer type: {}, input shape: {}'.format(layer['name'], layer['class_name'], input_shapes))
            layer_list.append(layer)

            assert output_shape is not None
            output_shapes[layer['name']] = output_shape

    if len(input_layers) == 0:
        input_layers = None

    print('Creating HLS model')
    hls_model = ModelGraph(config, layer_list, inputs=input_layers)
    return hls_model<|MERGE_RESOLUTION|>--- conflicted
+++ resolved
@@ -156,13 +156,6 @@
     n_inputs = 0
 
     for node in traced_model.graph.nodes:
-<<<<<<< HEAD
-        # If part of an unnamend nn.Sequntial, the node name will start with an "_" which messes up the parsing
-        if node.name[0] == '_':
-            node.name = 'layer' + node.name
-
-=======
->>>>>>> 4b4b5a0c
         if node.op == 'call_module':
             # modules that are part of a torch.nn.Sequential with name 'name' have target names 'name.x',
             # where x is an integer numbering the elements of the Sequential
@@ -204,26 +197,22 @@
                 layer_counter += 1
 
             # parse info from class object
-<<<<<<< HEAD
-            input_names = [str(i) for i in node.args]
+            input_names = [inputs_map.get(str(i), str(i)) for i in node.args]
             if pytorch_class in ["RNN", "GRU", "LSTM"]:
                 # we currently don't support the passing of the initial value of the hidden state to RNN models
-                input_names = [str(node.args[0])]
+                input_names = [inputs_map.get(str(node.args[0]), str(node.args[0]))]
                 input_shapes = [output_shapes[str(node.args[0])]]
             # if a 'getitem' is the input to a node, step back in the graph to find the real source of the input
             elif "getitem" in node.args[0].name:
                 for tmp_node in traced_model.graph.nodes:
-                    if tmp_node.name == node.args[0]:
-                        input_names = [str(tmp_node.args[0])]
+                    if tmp_node.name == node.args[0].name:
+                        if "getitem" in tmp_node.args[0].name:
+                            raise Exception('Nested getitem calles not resolved at the moment.')
+                        input_names = [inputs_map.get(str(tmp_node.args[0]), str(tmp_node.args[0]))]
                         input_shapes = [output_shapes[str(tmp_node.args[0])]]
-                        node.args = tmp_node.args[0]
+                        node.args = [tmp_node.args[0]]
             else:
                 input_shapes = [output_shapes[str(i)] for i in node.args]
-=======
-            input_names = [inputs_map.get(str(i), str(i)) for i in node.args]
-            input_shapes = [output_shapes[str(i)] for i in node.args]
-
->>>>>>> 4b4b5a0c
             # for Conv layers
             if 'Conv' in pytorch_class:
                 if not class_object.padding_mode == 'zeros':
