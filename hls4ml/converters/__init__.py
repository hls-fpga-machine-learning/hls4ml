from __future__ import absolute_import
import os
import yaml
import importlib
import warnings

from hls4ml.utils.config import create_config
from hls4ml.converters.keras_to_hls import keras_to_hls, get_supported_keras_layers, register_keras_layer_handler

#----------Make converters available if the libraries can be imported----------#
try:
    from hls4ml.converters.pytorch_to_hls import pytorch_to_hls, get_supported_pytorch_layers, register_pytorch_layer_handler
    __pytorch_enabled__ = True
except ImportError:
    warnings.warn("WARNING: Pytorch converter is not enabled!")
    __pytorch_enabled__ = False

try:
    from hls4ml.converters.onnx_to_hls import onnx_to_hls, get_supported_onnx_layers, register_onnx_layer_handler
    __onnx_enabled__ = True
except ImportError:
    warnings.warn("WARNING: ONNX converter is not enabled!")
    __onnx_enabled__ = False

try:
    from hls4ml.converters.tf_to_hls import tf_to_hls
    __tensorflow_enabled__ = True
except ImportError:
    warnings.warn("WARNING: Tensorflow converter is not enabled!")
    __tensorflow_enabled__ = False

#----------Layer handling register----------#
model_types = ['keras', 'pytorch', 'onnx']

for model_type in model_types:
    for module in os.listdir(os.path.dirname(__file__) + '/{}'.format(model_type)):
        if module == '__init__.py' or module[-3:] != '.py':
            continue
        try:
            lib = importlib.import_module(__name__ + '.{}.'.format(model_type) + module[:-3])
            for name, func in list(lib.__dict__.items()):
                # if 'func' is callable (i.e., function, class...)
                # and has 'handles' attribute
                # and is defined in this module (i.e., not imported)
                if callable(func) and hasattr(func, 'handles') and func.__module__ == lib.__name__:
                    for layer in func.handles:

                        if model_type == 'keras':
                            register_keras_layer_handler(layer, func)
                        elif model_type == 'pytorch':
                            register_pytorch_layer_handler(layer, func)
                        elif model_type == 'onnx':
                            register_onnx_layer_handler(layer, func)

        except ImportError:
            continue

def parse_yaml_config(config_file):
    """Parse conversion configuration from the provided YAML file.

    This function parses the conversion configuration contained in the YAML
    file provided as an argument. It ensures proper serialization of hls4ml
    objects and should be called on YAML files created by hls4ml. A minimal
    valid YAML file may look like this::

        KerasH5: my_keras_model.h5
        OutputDir: my-hls-test
        ProjectName: myproject
        Part: xcku115-flvb2104-2-i
        ClockPeriod: 5
        IOType: io_stream
        HLSConfig:
            Model:
            Precision: ap_fixed<16,6>
            ReuseFactor: 10

    Please refer to the docs for more examples of valid YAML configurations.

    Arguments:
        config_file (str): Location of the file on the filesystem.

    Returns:
        dict: Parsed configuration.
    """
    def construct_keras_model(loader, node):
        from tensorflow.keras.models import load_model

        model_str = loader.construct_scalar(node)
        return load_model(model_str)

    yaml.add_constructor(u'!keras_model', construct_keras_model, Loader=yaml.SafeLoader)

    print('Loading configuration from', config_file)
    with open(config_file, 'r') as file:
        parsed_config = yaml.safe_load(file)
    return parsed_config

def convert_from_config(config):
    """Convert to hls4ml model based on the provided configuration.

    Arguments:
        config: A string containing the path to the YAML configuration file on
            the filesystem or a dict containig the parsed configuration.

    Returns:
        ModelGraph: hls4ml model.
    """

    if isinstance(config, str):
        yamlConfig = parse_yaml_config(config)
    else:
        yamlConfig = config

    model = None
    if 'OnnxModel' in yamlConfig:
        if __onnx_enabled__:
            model = onnx_to_hls(yamlConfig)
        else:
            raise Exception("ONNX not found. Please install ONNX.")
    elif 'PytorchModel' in yamlConfig:
        if __pytorch_enabled__:
            model = pytorch_to_hls(yamlConfig)
        else:
            raise Exception("PyTorch not found. Please install PyTorch.")
    elif 'TensorFlowModel' in yamlConfig:
        if __tensorflow_enabled__:
            model = tf_to_hls(yamlConfig)
        else:
            raise Exception("TensorFlow not found. Please install TensorFlow.")
    else:
        model = keras_to_hls(yamlConfig)

    return model

def _check_hls_config(config, hls_config):
    """
    Check hls_config for to set appropriate parameters for config.
    """

    if 'LayerName' in hls_config:
        config['HLSConfig']['LayerName'] = hls_config['LayerName']

    if 'LayerType' in hls_config:
        config['HLSConfig']['LayerType'] = hls_config['LayerType']

    if 'Flows' in hls_config:
        config['HLSConfig']['Flows'] = hls_config['Flows']

    if 'Optimizers' in hls_config:
        config['HLSConfig']['Optimizers'] = hls_config['Optimizers']

    if 'SkipOptimizers' in hls_config:
        config['HLSConfig']['SkipOptimizers'] = hls_config['SkipOptimizers']

    return

def _check_model_config(model_config):
    if model_config is not None:
        if not all(k in model_config for k in ('Precision', 'ReuseFactor')):
            raise Exception('Precision and ReuseFactor must be provided in the hls_config')
    else:
        model_config = {}
        model_config['Precision'] = 'ap_fixed<16,6>'
<<<<<<< HEAD
        model_config['ReuseFactor'] = 1
        
=======
        model_config['ReuseFactor'] = '1'

>>>>>>> c96a7bc9
    return model_config

def convert_from_keras_model(model, output_dir='my-hls-test', project_name='myproject', input_data_tb=None,
                             output_data_tb=None, backend='Vivado', hls_config={}, **kwargs):
    """Convert to hls4ml model based on the provided configuration.
    Args:
        model: Keras model to convert
        output_dir (str, optional): Output directory of the generated HLS
            project. Defaults to 'my-hls-test'.
        project_name (str, optional): Name of the HLS project.
            Defaults to 'myproject'.
        input_data_tb (str, optional): String representing the path of input data in .npy or .dat format that will be
            used during csim and cosim.
        output_data_tb (str, optional): String representing the path of output data in .npy or .dat format that will be
            used during csim and cosim.
        backend (str, optional): Name of the backend to use, e.g., 'Vivado'
            or 'Quartus'.
        board (str, optional): One of target boards specified in `supported_board.json` file. If set to `None` a default
            device of a backend will be used. See documentation of the backend used.
        part (str, optional): The FPGA part. If set to `None` a default part of a backend will be used.
            See documentation of the backend used. Note that if `board` is specified, the part associated to that board
            will overwrite any part passed as a parameter.
        clock_period (int, optional): Clock period of the design.
            Defaults to 5.
        io_type (str, optional): Type of implementation used. One of
            'io_parallel' or 'io_serial'. Defaults to 'io_parallel'.
        hls_config (dict, optional): The HLS config.
        kwargs** (dict, optional): Additional parameters that will be used to create the config of the specified backend
    Raises:
        Exception: If precision and reuse factor are not present in 'hls_config'
    Returns:
        ModelGraph: hls4ml model.
    """

    config = create_config(
        output_dir=output_dir,
        project_name=project_name,
        backend=backend,
        **kwargs
    )

    config['KerasModel'] = model
    config['InputData'] = input_data_tb
    config['OutputPredictions'] = output_data_tb
    config['HLSConfig'] = {}

    model_config = hls_config.get('Model', None)
    config['HLSConfig']['Model'] = _check_model_config(model_config)

    _check_hls_config(config, hls_config)

    return keras_to_hls(config)


def convert_from_pytorch_model(model, input_shape, output_dir='my-hls-test', project_name='myproject', input_data_tb=None,
                             output_data_tb=None, backend='Vivado', hls_config={}, **kwargs):
    """

    Convert a Pytorch model to a hls model.

    Parameters
    ----------
    model : Pytorch model object.
        Model to be converted to hls model object.
    input_shape : @todo: to be filled
    output_dir (str, optional): Output directory of the generated HLS
        project. Defaults to 'my-hls-test'.
    project_name (str, optional): Name of the HLS project.
        Defaults to 'myproject'.
    input_data_tb (str, optional): String representing the path of input data in .npy or .dat format that will be
        used during csim and cosim.
    output_data_tb (str, optional): String representing the path of output data in .npy or .dat format that will be
        used during csim and cosim.
    backend (str, optional): Name of the backend to use, e.g., 'Vivado'
        or 'Quartus'.
    board (str, optional): One of target boards specified in `supported_board.json` file. If set to `None` a default
        device of a backend will be used. See documentation of the backend used.
    part (str, optional): The FPGA part. If set to `None` a default part of a backend will be used.
        See documentation of the backend used. Note that if `board` is specified, the part associated to that board
        will overwrite any part passed as a parameter.
    clock_period (int, optional): Clock period of the design.
        Defaults to 5.
    io_type (str, optional): Type of implementation used. One of
        'io_parallel' or 'io_serial'. Defaults to 'io_parallel'.
    hls_config (dict, optional): The HLS config.
    kwargs** (dict, optional): Additional parameters that will be used to create the config of the specified backend

    Returns
    -------
    ModelGraph : hls4ml model object.

    See Also
    --------
    hls4ml.convert_from_keras_model, hls4ml.convert_from_onnx_model

    Examples
    --------
    >>> import hls4ml
    >>> config = hls4ml.utils.config_from_pytorch_model(model, granularity='model')
    >>> hls_model = hls4ml.converters.convert_from_pytorch_model(model, hls_config=config)

    Notes
    -----
    Only sequential Pytorch models are supported for now.
    """

    config = create_config(
        output_dir=output_dir,
        project_name=project_name,
        backend=backend,
        **kwargs
    )

    config['PytorchModel'] = model
    config['InputShape'] = input_shape
    config['InputData'] = input_data_tb
    config['OutputPredictions'] = output_data_tb
    config['HLSConfig'] = {}

    model_config = hls_config.get('Model', None)
    config['HLSConfig']['Model'] = _check_model_config(model_config)

    _check_hls_config(config, hls_config)

    return pytorch_to_hls(config)


def convert_from_onnx_model(model, output_dir='my-hls-test', project_name='myproject', input_data_tb=None,
                             output_data_tb=None, backend='Vivado',
                             hls_config={}, **kwargs):
    """

    Convert an ONNX model to a hls model.

    Parameters
    ----------
    model : ONNX model object.
        Model to be converted to hls model object.
    output_dir (str, optional): Output directory of the generated HLS
        project. Defaults to 'my-hls-test'.
    project_name (str, optional): Name of the HLS project.
        Defaults to 'myproject'.
    input_data_tb (str, optional): String representing the path of input data in .npy or .dat format that will be
        used during csim and cosim.
    output_data_tb (str, optional): String representing the path of output data in .npy or .dat format that will be
        used during csim and cosim.
    backend (str, optional): Name of the backend to use, e.g., 'Vivado'
        or 'Quartus'.
    board (str, optional): One of target boards specified in `supported_board.json` file. If set to `None` a default
        device of a backend will be used. See documentation of the backend used.
    part (str, optional): The FPGA part. If set to `None` a default part of a backend will be used.
        See documentation of the backend used. Note that if `board` is specified, the part associated to that board
        will overwrite any part passed as a parameter.
    clock_period (int, optional): Clock period of the design.
        Defaults to 5.
    io_type (str, optional): Type of implementation used. One of
        'io_parallel' or 'io_serial'. Defaults to 'io_parallel'.
    hls_config (dict, optional): The HLS config.
    kwargs** (dict, optional): Additional parameters that will be used to create the config of the specified backend

    Returns
    -------
    ModelGraph : hls4ml model object.

    See Also
    --------
    hls4ml.convert_from_keras_model, hls4ml.convert_from_pytorch_model

    Examples
    --------
    >>> import hls4ml
    >>> config = hls4ml.utils.config_from_onnx_model(model, granularity='model')
    >>> hls_model = hls4ml.converters.convert_from_onnx_model(model, hls_config=config)
    """

    config = create_config(
        output_dir=output_dir,
        project_name=project_name,
        backend=backend,
        **kwargs
    )

    config['OnnxModel'] = model
    config['InputData'] = input_data_tb
    config['OutputPredictions'] = output_data_tb
    config['HLSConfig'] = {}

    model_config = hls_config.get('Model', None)
    config['HLSConfig']['Model'] = _check_model_config(model_config)

    _check_hls_config(config, hls_config)

    return onnx_to_hls(config)

<|MERGE_RESOLUTION|>--- conflicted
+++ resolved
@@ -161,13 +161,8 @@
     else:
         model_config = {}
         model_config['Precision'] = 'ap_fixed<16,6>'
-<<<<<<< HEAD
-        model_config['ReuseFactor'] = 1
-        
-=======
-        model_config['ReuseFactor'] = '1'
-
->>>>>>> c96a7bc9
+        model_config['ReuseFactor'] = 1        
+
     return model_config
 
 def convert_from_keras_model(model, output_dir='my-hls-test', project_name='myproject', input_data_tb=None,
