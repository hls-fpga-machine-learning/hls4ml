from __future__ import print_function
import tarfile
import yaml
from shutil import copyfile, copytree, rmtree
import numpy as np
import os
import re
import glob
from collections import OrderedDict

from hls4ml.writer.writers import Writer
from hls4ml.backends import get_backend

config_filename = 'hls4ml_config.yml'

class VivadoWriter(Writer):

    def print_array_to_cpp(self, var, odir, write_txt_file=True):
        #######################################
        ## Print weight array to C++
        #######################################

        h_file = open("{}/firmware/weights/{}.h".format(odir,var.name),"w")
        if write_txt_file:
            txt_file = open("{}/firmware/weights/{}.txt".format(odir,var.name),"w")

        #meta data
        h_file.write("//Numpy array shape {}\n".format(var.shape))
        h_file.write("//Min {:.12f}\n".format(np.min(var.min)))
        h_file.write("//Max {:.12f}\n".format(np.max(var.max)))
        h_file.write("//Number of zeros {}\n".format(var.nzeros))
        h_file.write("\n")

        h_file.write("#ifndef {}_H_\n".format(var.name.upper()))
        h_file.write("#define {}_H_\n".format(var.name.upper()))
        h_file.write("\n")

        if write_txt_file:
            h_file.write("#ifndef __SYNTHESIS__\n")
            h_file.write(var.definition_cpp() + ";\n")
            h_file.write("#else\n")

        h_file.write(var.definition_cpp() + " = {")

        #fill c++ array.
        #not including internal brackets for multidimensional case
        sep = ''
        for x in var:
            h_file.write(sep + x)
            if write_txt_file:
                txt_file.write(sep + x)
            sep = ", "
        h_file.write("};\n")
        if write_txt_file:
            h_file.write("#endif\n")
            txt_file.close()
        h_file.write("\n#endif\n")
        h_file.close()

    def write_project_dir(self, model):
        if not os.path.isdir("{}/firmware/weights".format(model.config.get_output_dir())):
            os.makedirs("{}/firmware/weights".format(model.config.get_output_dir()))

    @staticmethod
    def _make_array_pragma(variable):
        """
        Layers in hls_model.py can specify output array partitioning through the `pragma` attribute.
        If `pragma` is a string: options are 'partition', 'reshape', or 'stream'.
        If `pragma` is a tuple: (mode, type, factor) where mode is 'partition' or 'reshape', type is
        'complete', 'cyclic', or 'block', and factor is an integer only used when the type is not 'complete'.
        """

        config = variable.pragma
        if type(config) is tuple:
            mode = config[0]
            if mode in ['partition', 'reshape']:
                typ = config[1]
                if typ != 'complete':
                    factor = config[2]
            elif mode == 'stream':
                depth = config[1]
        else:
            mode = config
            typ = 'complete'
            factor = 0

        if mode in ['partition', 'reshape']:
            if typ == 'complete':
                template = '#pragma HLS ARRAY_{mode} variable={name} {type} dim={dim}'
            else:
                template = '#pragma HLS ARRAY_{mode} variable={name} {type} factor={factor} dim={dim}'

            return template.format(mode=mode.upper(), name=variable.name, type=typ, factor=factor, dim=0)

        elif mode == 'stream':
            return '#pragma HLS STREAM variable={name} depth={depth}'.format(name=variable.name, depth=depth)

    def write_project_cpp(self, model):
        ###################
        ## myproject.cpp
        ###################

        filedir = os.path.dirname(os.path.abspath(__file__))
        f = open(os.path.join(filedir,'../templates/vivado/firmware/myproject.cpp'),'r')
        fout = open('{}/firmware/{}.cpp'.format(model.config.get_output_dir(), model.config.get_project_name()),'w')

        model_inputs = model.get_input_variables()
        model_outputs = model.get_output_variables()
        model_brams = [var for var in model.get_weight_variables() if var.storage.lower() == 'bram']

        indent = '    '

        for line in f.readlines():
            #Add headers to weights and biases
            if 'myproject' in line:
                newline = line.replace('myproject', model.config.get_project_name())
            elif '//hls-fpga-machine-learning insert header' in line:
                inputs_str = ', '.join([i.definition_cpp(as_reference=True) for i in model_inputs])
                outputs_str = ', '.join([o.definition_cpp(as_reference=True) for o in model_outputs])
                brams_str  = ', \n'.join([indent + b.definition_cpp(as_reference=False) for b in model_brams])

                newline = ''
                newline += indent + inputs_str + ',\n'
                newline += indent + outputs_str
                if len(model_brams) > 0:
                    newline += ',\n' + brams_str
                newline += '\n'

            elif '//hls-fpga-machine-learning insert load weights' in line:
                newline = line
                for layer in model.get_layers():
                    for w in layer.get_weights():
                        if w.weight_class == 'CompressedWeightVariable':
                            newline += indent + '    nnet::load_compressed_weights_from_txt<{}, {}>({}, "{}.txt");\n'.format(w.type.name, w.nonzeros, w.name, w.name)
                        elif w.weight_class == 'ExponentWeightVariable':
                            newline += indent + '    nnet::load_exponent_weights_from_txt<{}, {}>({}, "{}.txt");\n'.format(w.type.name, w.data_length, w.name, w.name)
                        else:
                            newline += indent + '    nnet::load_weights_from_txt<{}, {}>({}, "{}.txt");\n'.format(w.type.name, w.data_length, w.name, w.name)

            #Add input/output type
            elif '//hls-fpga-machine-learning insert IO' in line:
                newline = line
                all_inputs = [i.name for i in model_inputs]
                all_outputs = [o.name for o in model_outputs]
                all_brams = [b.name for b in model_brams]
                io_type = model.config.get_config_value("IOType")

                if io_type == 'io_parallel':
                    for i in model_inputs: newline += indent + self._make_array_pragma(i) + '\n'
                    for o in model_outputs: newline += indent + self._make_array_pragma(o) + '\n'
                    # TODO discussed adding a handle for setting the interface mode for individual input and output arrays (16.03.2020)
                    # Probably the handle doesn't need to be exposed to the user but should be just set in hls_model.py
                    newline += indent + '#pragma HLS INTERFACE ap_vld port={},{} \n'.format(','.join(all_inputs), ','.join(all_outputs))
                    if model.config.model_strategy.lower() == 'resource':
                        newline += indent + '#pragma HLS DATAFLOW \n'
                    else:
                        newline += indent + '#pragma HLS PIPELINE \n'
                if io_type == 'io_serial' or io_type == 'io_stream':
                    newline += indent + '#pragma HLS INTERFACE axis port={},{} \n'.format(','.join(all_inputs), ','.join(all_outputs))
                    if all_brams:
                        newline += indent + '#pragma HLS INTERFACE bram port={} \n'.format(','.join(all_brams))
                    newline += indent + '#pragma HLS DATAFLOW \n'

            elif '//hls-fpga-machine-learning insert layers' in line:
                newline = line + '\n'
                for layer in model.get_layers():
                    vars = layer.get_variables()
                    for var in vars:
                        if var not in model_inputs and var not in model_outputs:
                            def_cpp = var.definition_cpp()
                            if def_cpp is not None:
                                newline += '    ' + def_cpp + ';\n'
                                if var.pragma:
                                    newline += '    ' + self._make_array_pragma(var) + '\n'
                    func = layer.get_attr('function_cpp', None)
                    if func:
                        func = [func]
                        if len(func) == 1:
                            newline += '    ' + func[0] + ' // ' + layer.name + '\n'
                        else:
                            newline += '// ' + layer.name + '\n'
                            for line in func:
                                newline += '    ' + line + '\n'
                        if model.config.trace_output and layer.get_attr('Trace', False):
                            newline += '#ifndef __SYNTHESIS__\n'
                            for var in vars:
                                newline += '    nnet::save_layer_output<{}>({}, "{}", {});\n'.format(var.type.name, var.name, layer.name, var.size_cpp())
                            newline += '#endif\n'
                        newline += '\n'

            #Just copy line
            else:
                newline = line

            fout.write(newline)

        f.close()
        fout.close()

    def write_project_header(self, model):
        #######################
        ## myproject.h
        #######################

        filedir = os.path.dirname(os.path.abspath(__file__))
        f = open(os.path.join(filedir,'../templates/vivado/firmware/myproject.h'),'r')
        fout = open('{}/firmware/{}.h'.format(model.config.get_output_dir(), model.config.get_project_name()),'w')

        model_inputs = model.get_input_variables()
        model_outputs = model.get_output_variables()
        model_brams = [var for var in model.get_weight_variables() if var.storage.lower() == 'bram']

        indent = '    '

        for line in f.readlines():

            if 'MYPROJECT' in line:
                newline = line.replace('MYPROJECT',format(model.config.get_project_name().upper()))
            elif 'void myproject(' in line:
                newline = 'void {}(\n'.format(model.config.get_project_name())
            elif '//hls-fpga-machine-learning insert header' in line:
                inputs_str = ', '.join([i.definition_cpp(as_reference=True) for i in model_inputs])
                outputs_str = ', '.join([o.definition_cpp(as_reference=True) for o in model_outputs])
                brams_str  = ', \n'.join([indent + b.definition_cpp(as_reference=False) for b in model_brams])

                newline = ''
                newline += indent + inputs_str + ',\n'
                newline += indent + outputs_str
                if len(model_brams) > 0:
                    newline += ',\n' + brams_str
                newline += '\n'
            else:
                newline = line
            fout.write(newline)

        f.close()
        fout.close()

    def write_defines(self, model):
        filedir = os.path.dirname(os.path.abspath(__file__))
        f = open(os.path.join(filedir,'../templates/vivado/firmware/defines.h'),'r')
        fout = open('{}/firmware/defines.h'.format(model.config.get_output_dir()),'w')

        for line in f.readlines():

            #Insert numbers
            if '//hls-fpga-machine-learning insert numbers' in line:
                newline = line
                numbers = OrderedDict.fromkeys([layer.get_numbers_cpp() for layer in model.get_layers()])
                newline += ''.join(numbers)

            elif '//hls-fpga-machine-learning insert layer-precision' in line:
                newline = line
                all_precision = OrderedDict()
                for layer in model.get_layers():
                    layer_precision = layer.get_layer_precision()
                    for type_name, type_var in layer_precision.items():
                        # Ensure that layer's types doesn't override existing types
                        # This can happen in case of InplaceVariable types
                        if type_name not in all_precision:
                            all_precision[type_name] = type_var
                for used_type in all_precision.values():
                    newline += used_type.definition_cpp()

            else:
                newline = line
            fout.write(newline)
        f.close()
        fout.close()

    def write_parameters(self, model):
        filedir = os.path.dirname(os.path.abspath(__file__))
        f = open(os.path.join(filedir,'../templates/vivado/firmware/parameters.h'),'r')
        fout = open('{}/firmware/parameters.h'.format(model.config.get_output_dir()),'w')

        for line in f.readlines():

            if '//hls-fpga-machine-learning insert includes' in line:
                newline = line
                for include in sorted(set(sum((layer.get_attr('include_header', []) for layer in model.get_layers()), []))):
                    newline += '#include "%s"\n' % include

            elif '//hls-fpga-machine-learning insert weights' in line:
                newline = line
                for layer in model.get_layers():
                    for w in layer.get_weights():
                        if w.storage.lower() != 'bram':
                            newline += '#include "weights/{}.h"\n'.format(w.name)

            elif "//hls-fpga-machine-learning insert layer-config" in line:
                newline = line
                for layer in model.get_layers():
                    config = layer.get_attr('config_cpp', None)
                    if config:
                        newline += '// ' + layer.name + '\n'
                        newline += config + '\n'
            else:
                newline = line
            fout.write(newline)
        f.close()
        fout.close()

    def write_weights(self, model):
        for layer in model.get_layers():
            for weights in layer.get_weights():
                self.print_array_to_cpp(weights, model.config.get_output_dir())

    def __make_dat_file(self, original_path, project_path):
        """
        Convert other input/output data types into a dat file, which is
        a text file with the falttened matrix printed out. Note that ' ' is
        assumed to be the delimiter.
        """

        #Take in data from current supported data files
        if original_path[-3:] == "npy":
            data = np.load(original_path)
        else:
            raise Exception("Unsupported input/output data files.")

        #Faltten data, just keep first dimension
        data = data.reshape(data.shape[0], -1)

        def print_data(f):
            for i in range(data.shape[0]):
                for j in range(data.shape[1]):
                    f.write(str(data[i][j]) + " ")
                f.write("\n")

        #Print out in dat file
        with open(project_path, "w" ) as f:
            print_data(f)

    def write_test_bench(self, model):
        ###################
        ## test bench
        ###################

        filedir = os.path.dirname(os.path.abspath(__file__))

        if not os.path.exists('{}/tb_data/'.format(model.config.get_output_dir())):
            os.mkdir('{}/tb_data/'.format(model.config.get_output_dir()))

        input_data = model.config.get_config_value('InputData')
        output_predictions = model.config.get_config_value('OutputPredictions')

        if input_data:
            if input_data[-3:] == "dat":
                copyfile(input_data, '{}/tb_data/tb_input_features.dat'.format(model.config.get_output_dir()))
            else:
                self.__make_dat_file(input_data,'{}/tb_data/tb_input_features.dat'.format(model.config.get_output_dir()))

        if output_predictions:
            if output_predictions[-3:] == "dat":
                copyfile(output_predictions, '{}/tb_data/tb_output_predictions.dat'.format(model.config.get_output_dir()))
            else:
                self.__make_dat_file(output_predictions,'{}/tb_data/tb_output_predictions.dat'.format(model.config.get_output_dir()))

        f = open(os.path.join(filedir,'../templates/vivado/myproject_test.cpp'),'r')
        fout = open('{}/{}_test.cpp'.format(model.config.get_output_dir(), model.config.get_project_name()),'w')

        model_inputs = model.get_input_variables()
        model_outputs = model.get_output_variables()
        model_brams = [var for var in model.get_weight_variables() if var.storage.lower() == 'bram']

        for line in f.readlines():
            indent = ' ' * (len(line) - len(line.lstrip(' ')))

            #Insert numbers
            if 'myproject' in line:
                newline = line.replace('myproject', model.config.get_project_name())
            elif '//hls-fpga-machine-learning insert bram' in line:
                newline = line
                for bram in model_brams:
                    newline += '#include \"firmware/weights/{}.h\"\n'.format(bram.name)
            elif '//hls-fpga-machine-learning insert data' in line:
                newline = line
                offset = 0
                for inp in model_inputs:
                    newline += '      ' + inp.definition_cpp() + ';\n'
                    newline += '      nnet::copy_data<float, {}, {}, {}>(in, {});\n'.format(inp.type.name, offset, inp.size_cpp(), inp.name)
                    offset += inp.size()
                for out in model_outputs:
                    newline += '      ' + out.definition_cpp() + ';\n'
            elif '//hls-fpga-machine-learning insert zero' in line:
                newline = line
                for inp in model_inputs:
                    newline += '    ' + inp.definition_cpp() + ';\n'
                    newline += '    nnet::fill_zero<{}, {}>({});\n'.format(inp.type.name, inp.size_cpp(), inp.name)
                for out in model_outputs:
                    newline += '    ' + out.definition_cpp() + ';\n'
            elif '//hls-fpga-machine-learning insert top-level-function' in line:
                newline = line

<<<<<<< HEAD
                size_str = indent + 'unsigned short {},{};\n'
                input_size_vars = ','.join(['size_in{}'.format(i) for i in range(1, len(model_inputs) + 1)])
                output_size_vars = ','.join(['size_out{}'.format(o) for o in range(1, len(model_outputs) + 1)])
                newline += size_str.format(input_size_vars, output_size_vars)

                input_vars = ','.join([i.name for i in model_inputs])
                output_vars = ','.join([o.name for o in model_outputs])
                bram_vars   =','.join([b.name for b in model_brams])
=======
                input_vars = ','.join([i.cppname for i in model_inputs])
                output_vars = ','.join([o.cppname for o in model_outputs])
                bram_vars   =','.join([b.cppname for b in model_brams])
>>>>>>> 41ad17f5

                # Concatenate the input, output, and bram variables. Filter out empty/null values
                all_vars = ','.join(filter(None, [input_vars, output_vars, bram_vars]))

                top_level = indent + '{}({});\n'.format(model.config.get_project_name(), all_vars)

                newline += top_level
            elif '//hls-fpga-machine-learning insert predictions' in line:
                newline = line
                for out in model_outputs:
                    newline += indent + 'for(int i = 0; i < {}; i++) {{\n'.format(out.size_cpp())
                    newline += indent + '  std::cout << pr[i] << " ";\n'
                    newline += indent + '}\n'
                    newline += indent + 'std::cout << std::endl;\n'
            elif '//hls-fpga-machine-learning insert tb-output' in line:
                newline = line
                for out in model_outputs:
                    newline += indent + 'nnet::print_result<{}, {}>({}, fout);\n'.format(out.type.name, out.size_cpp(), out.name) #TODO enable this
            elif '//hls-fpga-machine-learning insert output' in line or '//hls-fpga-machine-learning insert quantized' in line:
                newline = line
                for out in model_outputs:
                    newline += indent + 'nnet::print_result<{}, {}>({}, std::cout, true);\n'.format(out.type.name, out.size_cpp(), out.name)
            else:
                newline = line
            fout.write(newline)
        f.close()
        fout.close()

    def write_bridge(self, model):
        ###################
        # c++-python bridge
        ###################

        filedir = os.path.dirname(os.path.abspath(__file__))
        f = open(os.path.join(filedir,'../templates/vivado/myproject_bridge.cpp'),'r')
        fout = open('{}/{}_bridge.cpp'.format(model.config.get_output_dir(), model.config.get_project_name()),'w')

        model_inputs = model.get_input_variables()
        model_outputs = model.get_output_variables()
        model_brams = [var for var in model.get_weight_variables() if var.storage.lower() == 'bram']

        indent = '    '

        for line in f.readlines():

            if 'MYPROJECT' in line:
                newline = line.replace('MYPROJECT', format(model.config.get_project_name().upper()))
            elif 'myproject' in line:
                newline = line.replace('myproject', format(model.config.get_project_name()))
            elif '//hls-fpga-machine-learning insert bram' in line:
                newline = line
                for bram in model_brams:
                    newline += '#include \"firmware/weights/{}.h\"\n'.format(bram.name)
            elif '//hls-fpga-machine-learning insert header' in line:
                dtype = line.split('#', 1)[1].strip()
<<<<<<< HEAD
                inputs_str = ', '.join(['{type} {name}[{shape}]'.format(type=dtype, name=i.name, shape=i.size_cpp()) for i in model_inputs])
                outputs_str = ', '.join(['{type} {name}[{shape}]'.format(type=dtype, name=o.name, shape=o.size_cpp()) for o in model_outputs])
                insize_str = ', '.join(['unsigned short &const_size_in_{}'.format(i) for i in range(1, len(model_inputs) + 1)])
                outsize_str = ', '.join(['unsigned short &const_size_out_{}'.format(o) for o in range(1, len(model_outputs) + 1)])
=======
                inputs_str = ', '.join(['{type} {name}[{shape}]'.format(type=dtype, name=i.cppname, shape=i.size_cpp()) for i in model_inputs])
                outputs_str = ', '.join(['{type} {name}[{shape}]'.format(type=dtype, name=o.cppname, shape=o.size_cpp()) for o in model_outputs])
>>>>>>> 41ad17f5

                newline = ''
                newline += indent + inputs_str + ',\n'
                newline += indent + outputs_str + '\n'
            elif '//hls-fpga-machine-learning insert wrapper' in line:
                dtype = line.split('#', 1)[1].strip()
                newline = ''
                for i in model_inputs:
                    newline += indent + '{var};\n'.format(var=i.definition_cpp(name_suffix='_ap'))
                    newline += indent + 'nnet::convert_data<{}, {}, {}>({}, {}_ap);\n'.format(dtype, i.type.name, i.size_cpp(), i.name, i.name)
                newline += '\n'

                for o in model_outputs:
                    newline += indent + '{var};\n'.format(var=o.definition_cpp(name_suffix='_ap'))

                newline += '\n'

<<<<<<< HEAD
                input_size_vars = ','.join(['const_size_in_{}'.format(i) for i in range(1, len(model_inputs) + 1)])
                output_size_vars = ','.join(['const_size_out_{}'.format(o) for o in range(1, len(model_outputs) + 1)])
                input_vars = ','.join([i.name + '_ap' for i in model_inputs])
                bram_vars   =','.join([b.name for b in model_brams])
                output_vars = ','.join([o.name + '_ap' for o in model_outputs])
=======
                input_vars = ','.join([i.cppname + '_ap' for i in model_inputs])
                bram_vars   =','.join([b.cppname for b in model_brams])
                output_vars = ','.join([o.cppname + '_ap' for o in model_outputs])
>>>>>>> 41ad17f5

                # Concatenate the input, output, and bram variables. Filter out empty/null values
                all_vars = ','.join(filter(None, [input_vars, output_vars, bram_vars]))

                top_level = indent + '{}({});\n'.format(model.config.get_project_name(), all_vars)
                newline += top_level

                newline += '\n'

                for o in model_outputs:
                    newline += indent + 'nnet::convert_data<{}, {}, {}>({}_ap, {});\n'.format(o.type.name, dtype, o.size_cpp(), o.name, o.name)
            elif '//hls-fpga-machine-learning insert trace_outputs' in line:
                newline = ''
                for layer in model.get_layers():
                    func = layer.get_attr('function_cpp', None)
                    if func and model.config.trace_output and layer.get_attr('Trace', False):
                            vars = layer.get_variables()
                            for var in vars:
                                newline += indent + 'nnet::trace_outputs->insert(std::pair<std::string, void *>("{}", (void *) malloc({} * element_size)));\n'.format(layer.name, var.size_cpp())

            else:
                newline = line
            fout.write(newline)

        f.close()
        fout.close()

    def write_build_script(self, model):
        ###################
        # build_prj.tcl
        ###################

        filedir = os.path.dirname(os.path.abspath(__file__))

        f = open(os.path.join(filedir,'../templates/vivado/build_prj.tcl'),'r')
        fout = open('{}/build_prj.tcl'.format(model.config.get_output_dir()),'w')

        for line in f.readlines():

            line = line.replace('myproject',model.config.get_project_name())

            if 'set_part {xcku115-flvb2104-2-i}' in line:
                line = 'set_part {{{}}}\n'.format(model.config.get_config_value('Part'))
            elif 'create_clock -period 5 -name default' in line:
                line = 'create_clock -period {} -name default\n'.format(model.config.get_config_value('ClockPeriod'))

            fout.write(line)
        f.close()
        fout.close()


        ###################
        # vivado_synth.tcl
        ###################

        f = open(os.path.join(filedir,'../templates/vivado/vivado_synth.tcl'),'r')
        fout = open('{}/vivado_synth.tcl'.format(model.config.get_output_dir()),'w')
        for line in f.readlines():
            line = line.replace('myproject', model.config.get_project_name())
            if '-part' in line:
                line = 'synth_design -top {} -part {}\n'.format(model.config.get_project_name(), model.config.get_config_value('Part'))

            fout.write(line)
        f.close()
        fout.close()

        ###################
        # build_lib.sh
        ###################

        f = open(os.path.join(filedir,'../templates/vivado/build_lib.sh'),'r')
        fout = open('{}/build_lib.sh'.format(model.config.get_output_dir()),'w')

        for line in f.readlines():
            line = line.replace('myproject', model.config.get_project_name())
            line = line.replace('mystamp', model.config.get_config_value('Stamp'))

            fout.write(line)
        f.close()
        fout.close()

    def write_nnet_utils(self, model):
        ###################
        ## nnet_utils
        ###################

        filedir = os.path.dirname(os.path.abspath(__file__))

        srcpath = os.path.join(filedir,'../templates/vivado/nnet_utils/')
        dstpath = '{}/firmware/nnet_utils/'.format(model.config.get_output_dir())

        if not os.path.exists(dstpath):
            os.mkdir(dstpath)

        headers = [os.path.basename(h) for h in glob.glob(srcpath + '*.h')]

        for h in headers:
            copyfile(srcpath + h, dstpath + h)

        ###################
        ## ap_types
        ###################

        filedir = os.path.dirname(os.path.abspath(__file__))

        srcpath = os.path.join(filedir,'../templates/vivado/ap_types/')
        dstpath = '{}/firmware/ap_types/'.format(model.config.get_output_dir())

        if os.path.exists(dstpath):
            rmtree(dstpath)

        copytree(srcpath, dstpath)

        ###################
        ## custom source
        ###################

        filedir = os.path.dirname(os.path.abspath(__file__))

        custom_source = get_backend('Vivado').get_custom_source()
        for dst, srcpath in custom_source.items():
            dstpath = '{}/firmware/{}'.format(model.config.get_output_dir(), dst)
            copyfile(srcpath, dstpath)

    def write_yml(self, model):
        ###################
        # YAML config file
        ###################

        def keras_model_representer(dumper, keras_model):
            model_path = model.config.get_output_dir() + '/keras_model.h5'
            keras_model.save(model_path)
            return dumper.represent_scalar(u'!keras_model', model_path)

        try:
            from tensorflow.keras import Model as KerasModel
            yaml.add_multi_representer(KerasModel, keras_model_representer)
        except:
            pass

        with open(model.config.get_output_dir() + '/' + config_filename, 'w') as file:
            yaml.dump(model.config.config, file)

    def write_tar(self, model):
        ###################
        # Tarball output
        ###################

        with tarfile.open(model.config.get_output_dir() + '.tar.gz', mode='w:gz') as archive:
            archive.add(model.config.get_output_dir(), recursive=True)

    def write_hls(self, model):
        print('Writing HLS project')
        self.write_project_dir(model)
        self.write_project_cpp(model)
        self.write_project_header(model)
        self.write_weights(model)
        self.write_defines(model)
        self.write_parameters(model)
        self.write_test_bench(model)
        self.write_bridge(model)
        self.write_build_script(model)
        self.write_nnet_utils(model)
        self.write_yml(model)
        self.write_tar(model)
        print('Done')<|MERGE_RESOLUTION|>--- conflicted
+++ resolved
@@ -392,20 +392,9 @@
             elif '//hls-fpga-machine-learning insert top-level-function' in line:
                 newline = line
 
-<<<<<<< HEAD
-                size_str = indent + 'unsigned short {},{};\n'
-                input_size_vars = ','.join(['size_in{}'.format(i) for i in range(1, len(model_inputs) + 1)])
-                output_size_vars = ','.join(['size_out{}'.format(o) for o in range(1, len(model_outputs) + 1)])
-                newline += size_str.format(input_size_vars, output_size_vars)
-
                 input_vars = ','.join([i.name for i in model_inputs])
                 output_vars = ','.join([o.name for o in model_outputs])
                 bram_vars   =','.join([b.name for b in model_brams])
-=======
-                input_vars = ','.join([i.cppname for i in model_inputs])
-                output_vars = ','.join([o.cppname for o in model_outputs])
-                bram_vars   =','.join([b.cppname for b in model_brams])
->>>>>>> 41ad17f5
 
                 # Concatenate the input, output, and bram variables. Filter out empty/null values
                 all_vars = ','.join(filter(None, [input_vars, output_vars, bram_vars]))
@@ -461,15 +450,8 @@
                     newline += '#include \"firmware/weights/{}.h\"\n'.format(bram.name)
             elif '//hls-fpga-machine-learning insert header' in line:
                 dtype = line.split('#', 1)[1].strip()
-<<<<<<< HEAD
                 inputs_str = ', '.join(['{type} {name}[{shape}]'.format(type=dtype, name=i.name, shape=i.size_cpp()) for i in model_inputs])
                 outputs_str = ', '.join(['{type} {name}[{shape}]'.format(type=dtype, name=o.name, shape=o.size_cpp()) for o in model_outputs])
-                insize_str = ', '.join(['unsigned short &const_size_in_{}'.format(i) for i in range(1, len(model_inputs) + 1)])
-                outsize_str = ', '.join(['unsigned short &const_size_out_{}'.format(o) for o in range(1, len(model_outputs) + 1)])
-=======
-                inputs_str = ', '.join(['{type} {name}[{shape}]'.format(type=dtype, name=i.cppname, shape=i.size_cpp()) for i in model_inputs])
-                outputs_str = ', '.join(['{type} {name}[{shape}]'.format(type=dtype, name=o.cppname, shape=o.size_cpp()) for o in model_outputs])
->>>>>>> 41ad17f5
 
                 newline = ''
                 newline += indent + inputs_str + ',\n'
@@ -487,17 +469,9 @@
 
                 newline += '\n'
 
-<<<<<<< HEAD
-                input_size_vars = ','.join(['const_size_in_{}'.format(i) for i in range(1, len(model_inputs) + 1)])
-                output_size_vars = ','.join(['const_size_out_{}'.format(o) for o in range(1, len(model_outputs) + 1)])
                 input_vars = ','.join([i.name + '_ap' for i in model_inputs])
                 bram_vars   =','.join([b.name for b in model_brams])
                 output_vars = ','.join([o.name + '_ap' for o in model_outputs])
-=======
-                input_vars = ','.join([i.cppname + '_ap' for i in model_inputs])
-                bram_vars   =','.join([b.cppname for b in model_brams])
-                output_vars = ','.join([o.cppname + '_ap' for o in model_outputs])
->>>>>>> 41ad17f5
 
                 # Concatenate the input, output, and bram variables. Filter out empty/null values
                 all_vars = ','.join(filter(None, [input_vars, output_vars, bram_vars]))
