from __future__ import print_function
import tarfile
import yaml
from shutil import copyfile, copytree, rmtree
import numpy as np
import os
import re
import glob
from collections import OrderedDict
from collections.abc import Iterable

from hls4ml.writer.writers import Writer
from hls4ml.model.hls_layers import XnorPrecisionType

config_filename = 'hls4ml_config.yml'

class VivadoWriter(Writer):

    def type_definition_cpp(self, model, atype):
        type_class = atype.__class__.__name__
        if type_class == 'HLSType':
            return 'typedef {precision} {name};\n'.format(name=atype.name, precision=atype.precision)
        elif type_class == 'CompressedType':
            cpp_fmt = ('typedef struct {name} {{ '
               '{index} row_index;'
               '{index} col_index;'
               '{precision} weight; }} {name};\n')
            return cpp_fmt.format(name=atype.name, index=atype.index_precision, precision=atype.precision)
        elif type_class == 'PackedType':
            n_elem_expr = '/' if atype.unpack else '*'
            return 'typedef nnet::array<{precision}, {n_elem}> {name};\n'.format(name=atype.name, precision=atype.precision, n_elem=str(atype.n_elem) + n_elem_expr + str(atype.n_pack))
        elif type_class == 'ExponentType':
            cpp_fmt = ('typedef struct {name} {{ '
                       '{sign} sign; '
                       '{precision} weight; }} {name};\n')
            return cpp_fmt.format(name=atype.name, precision=atype.precision, sign=str(XnorPrecisionType()))
        else:
            raise Exception('Unknown data type class "{}"'.format(type_class))

    def variable_definition_cpp(self, model, var, name_suffix='', as_reference=False):
        var_class = var.__class__.__name__
        if var_class == 'ArrayVariable':
            return '{type} {name}{suffix}[{shape}]'.format(type=var.type.name, name=var.cppname, suffix=name_suffix, shape=var.size_cpp())
        elif var_class == 'StreamVariable':
            if as_reference: # Function parameter
                return 'hls::stream<{type}> &{name}{suffix}'.format(type=var.type.name, name=var.cppname, suffix=name_suffix)
            else: # Declaration
                return 'hls::stream<{type}> {name}{suffix}("{name}")'.format(type=var.type.name, name=var.cppname, suffix=name_suffix)
        elif var_class == 'WeightVariable':
            return '{type} {name}{suffix}[{size}]'.format(type=var.type.name, name=var.cppname, suffix=name_suffix, size=var.data_length)
        elif var_class == 'InplaceVariable':
            return None
        else:
            raise Exception('Unknown variable class "{}"'.format(var_class))

    def print_array_to_cpp(self, var, odir, write_txt_file=True):
        #######################################
        ## Print weight array to C++
        #######################################

        h_file = open("{}/firmware/weights/{}.h".format(odir,var.name),"w")
        if write_txt_file:
            txt_file = open("{}/firmware/weights/{}.txt".format(odir,var.name),"w")

        #meta data
        h_file.write("//Numpy array shape {}\n".format(var.shape))
        h_file.write("//Min {:.12f}\n".format(np.min(var.min)))
        h_file.write("//Max {:.12f}\n".format(np.max(var.max)))
        h_file.write("//Number of zeros {}\n".format(var.nzeros))
        h_file.write("\n")

        h_file.write("#ifndef {}_H_\n".format(var.name.upper()))
        h_file.write("#define {}_H_\n".format(var.name.upper()))
        h_file.write("\n")

        if write_txt_file:
            h_file.write("#ifndef __SYNTHESIS__\n")
            h_file.write(var.definition_cpp() + ";\n")
            h_file.write("#else\n")

        h_file.write(var.definition_cpp() + " = {")

        #fill c++ array.
        #not including internal brackets for multidimensional case
        sep = ''
        for x in var:
            h_file.write(sep + x)
            if write_txt_file:
                txt_file.write(sep + x)
            sep = ", "
        h_file.write("};\n")
        if write_txt_file:
            h_file.write("#endif\n")
            txt_file.close()
        h_file.write("\n#endif\n")
        h_file.close()

    def write_project_dir(self, model):
        if not os.path.isdir("{}/firmware/weights".format(model.config.get_output_dir())):
            os.makedirs("{}/firmware/weights".format(model.config.get_output_dir()))

    @staticmethod
    def _make_array_pragma(variable):
        """
        Layers in hls_model.py can specify output array partitioning through the `pragma` attribute.
        If `pragma` is a string: options are 'partition', 'reshape', or 'stream'.
        If `pragma` is a tuple: (mode, type, factor) where mode is 'partition' or 'reshape', type is
        'complete', 'cyclic', or 'block', and factor is an integer only used when the type is not 'complete'.
        """
        
        config = variable.pragma
        if type(config) is tuple:
            mode = config[0]
            if mode in ['partition', 'reshape']:
                typ = config[1]
                if typ != 'complete':
                    factor = config[2]
            elif mode == 'stream':
                depth = config[1]
        else:
            mode = config
            typ = 'complete'
            factor = 0

        if mode in ['partition', 'reshape']:
            if typ == 'complete':
                template = '#pragma HLS ARRAY_{mode} variable={name} {type} dim={dim}'
            else:
                template = '#pragma HLS ARRAY_{mode} variable={name} {type} factor={factor} dim={dim}'

            return template.format(mode=mode.upper(), name=variable.name, type=typ, factor=factor, dim=0)

        elif mode == 'stream':
            return '#pragma HLS STREAM variable={name} depth={depth}'.format(name=variable.name, depth=depth)

    @staticmethod
    def _make_stable_pragma(variable):
        template = '#pragma HLS STABLE variable={name}'
        return template.format(name=variable.name)

    def write_project_cpp(self, model):
        ###################
        ## myproject.cpp
        ###################

        filedir = os.path.dirname(os.path.abspath(__file__))
        f = open(os.path.join(filedir,'../templates/vivado/firmware/myproject.cpp'),'r')
        fout = open('{}/firmware/{}.cpp'.format(model.config.get_output_dir(), model.config.get_project_name()),'w')

        model_inputs = model.get_input_variables()
        model_outputs = model.get_output_variables()

        indent = '    '

        for line in f.readlines():
            #Add headers to weights and biases
            if 'myproject' in line:
                newline = line.replace('myproject', model.config.get_project_name())
            elif '//hls-fpga-machine-learning insert header' in line:
                inputs_str = ', '.join([self.variable_definition_cpp(model, i, as_reference=True) for i in model_inputs])
                outputs_str = ', '.join([self.variable_definition_cpp(model, o, as_reference=True) for o in model_outputs])
                insize_str = ', '.join(['unsigned short &const_size_in_{}'.format(i) for i in range(1, len(model_inputs) + 1)])
                outsize_str = ', '.join(['unsigned short &const_size_out_{}'.format(i) for i in range(1, len(model_outputs) + 1)])

                newline = ''
                newline += indent + inputs_str + ',\n'
                newline += indent + outputs_str + ',\n'
                newline += indent + insize_str + ',\n'
                newline += indent + outsize_str + '\n'

            elif '//hls-fpga-machine-learning insert load weights' in line:
                newline = line
                for layer in model.get_layers():
                    for w in layer.get_weights():
                        if w.__class__.__name__ == 'CompressedWeightVariable':
                            newline += indent + '    nnet::load_compressed_weights_from_txt<{}, {}>({}, "{}.txt");\n'.format(w.type.name, w.nonzeros, w.name, w.name)
                        elif w.__class__.__name__ == 'ExponentWeightVariable':
                            newline += indent + '    nnet::load_exponent_weights_from_txt<{}, {}>({}, "{}.txt");\n'.format(w.type.name, w.data_length, w.name, w.name)
                        else:
                            newline += indent + '    nnet::load_weights_from_txt<{}, {}>({}, "{}.txt");\n'.format(w.type.name, w.data_length, w.name, w.name)

            #Add input/output type
            elif '//hls-fpga-machine-learning insert IO' in line:
                newline = line
                all_inputs = [i.cppname for i in model_inputs]
                all_outputs = [o.cppname for o in model_outputs]
                io_type = model.config.get_config_value("IOType")

                if io_type == 'io_parallel':
                    for i in model_inputs: newline += indent + self._make_array_pragma(i) + '\n'
                    for o in model_outputs: newline += indent + self._make_array_pragma(o) + '\n'
                    # TODO discussed adding a handle for setting the interface mode for individual input and output arrays (16.03.2020)
                    # Probably the handle doesn't need to be exposed to the user but should be just set in hls_model.py
                    newline += indent + '#pragma HLS INTERFACE ap_vld port={},{} \n'.format(','.join(all_inputs), ','.join(all_outputs))
                    if model.config.model_strategy == 'Resource':
                        newline += indent + '#pragma HLS DATAFLOW \n'
                    else:
                        newline += indent + '#pragma HLS PIPELINE \n'
                if io_type == 'io_serial' or io_type == 'io_stream':
                    newline += indent + '#pragma HLS INTERFACE axis port={},{} \n'.format(','.join(all_inputs), ','.join(all_outputs))
                    newline += indent + '#pragma HLS DATAFLOW \n'

                inval_str = '\n    '.join(['const_size_in_{} = {};'.format(i, inp.size_cpp()) for i, inp in enumerate(model_inputs, 1)])
                outval_str = '\n    '.join(['const_size_out_{} = {};'.format(i, out.size_cpp()) for i, out in enumerate(model_outputs, 1)])
                newline += '\n' + indent + inval_str
                newline += '\n' + indent + outval_str
                newline += '\n'

            elif '//hls-fpga-machine-learning insert layers' in line:
                newline = line + '\n'
                inputs = model.get_input_variables()
                outputs = model.get_output_variables()
                for layer in model.get_layers():
                    vars = layer.get_variables()
                    for var in vars:
                        if var not in inputs and var not in outputs:
                            def_cpp = self.variable_definition_cpp(model, var)
                            if def_cpp is not None:
                                newline += '    ' + def_cpp + ';\n'
                                if var.pragma:
                                    newline += '    ' + self._make_array_pragma(var) + '\n'
                                if model.config.model_strategy == 'Resource':
                                    newline += '    ' + self._make_stable_pragma(var) + '\n'
                    func = layer.function_cpp()
                    if func:
                        if len(func) == 1:
                            newline += '    ' + func[0] + ' // ' + layer.name + '\n'
                        else:
                            newline += '// ' + layer.name + '\n'
                            for line in func:
                                newline += '    ' + line + '\n'
                        if model.config.trace_output and layer.get_attr('Trace', False):
                            newline += '#ifndef __SYNTHESIS__\n'
                            for var in vars:
                                newline += '    nnet::save_layer_output<{}>({}, "{}", {});\n'.format(var.type.name, var.name, layer.name, var.size_cpp())
                            newline += '#endif\n'
                        newline += '\n'

            #Just copy line
            else:
                newline = line

            fout.write(newline)

        f.close()
        fout.close()

    def write_project_header(self, model):
        #######################
        ## myproject.h
        #######################

        filedir = os.path.dirname(os.path.abspath(__file__))
        f = open(os.path.join(filedir,'../templates/vivado/firmware/myproject.h'),'r')
        fout = open('{}/firmware/{}.h'.format(model.config.get_output_dir(), model.config.get_project_name()),'w')

        model_inputs = model.get_input_variables()
        model_outputs = model.get_output_variables()

        indent = '    '

        for line in f.readlines():

            if 'MYPROJECT' in line:
                newline = line.replace('MYPROJECT',format(model.config.get_project_name().upper()))
            elif 'void myproject(' in line:
                newline = 'void {}(\n'.format(model.config.get_project_name())
            elif '//hls-fpga-machine-learning insert header' in line:
                inputs_str = ', '.join([self.variable_definition_cpp(model, i, as_reference=True) for i in model_inputs])
                outputs_str = ', '.join([self.variable_definition_cpp(model, o, as_reference=True) for o in model_outputs])
                insize_str = ', '.join(['unsigned short &const_size_in_{}'.format(i) for i in range(1, len(model_inputs) + 1)])
                outsize_str = ', '.join(['unsigned short &const_size_out_{}'.format(o) for o in range(1, len(model_outputs) + 1)])

                newline = ''
                newline += indent + inputs_str + ',\n'
                newline += indent + outputs_str + ',\n'
                newline += indent + insize_str + ',\n'
                newline += indent + outsize_str + '\n'
            else:
                newline = line
            fout.write(newline)

        f.close()
        fout.close()

    def write_defines(self, model):
        filedir = os.path.dirname(os.path.abspath(__file__))
        f = open(os.path.join(filedir,'../templates/vivado/firmware/defines.h'),'r')
        fout = open('{}/firmware/defines.h'.format(model.config.get_output_dir()),'w')

        for line in f.readlines():

            #Insert numbers
            if '//hls-fpga-machine-learning insert numbers' in line:
                newline = line
                numbers = OrderedDict.fromkeys([layer.get_numbers_cpp() for layer in model.get_layers()])
                newline += ''.join(numbers)

            elif '//hls-fpga-machine-learning insert layer-precision' in line:
                newline = line
                all_precision = OrderedDict()
                for layer in model.get_layers():
                    layer_precision = layer.get_layer_precision()
                    all_precision.update(layer_precision)
                for used_type in all_precision.values():
                    newline += self.type_definition_cpp(model, used_type)

            else:
                newline = line
            fout.write(newline)
        f.close()
        fout.close()

    def write_parameters(self, model):
        filedir = os.path.dirname(os.path.abspath(__file__))
        f = open(os.path.join(filedir,'../templates/vivado/firmware/parameters.h'),'r')
        fout = open('{}/firmware/parameters.h'.format(model.config.get_output_dir()),'w')

        for line in f.readlines():

            if '//hls-fpga-machine-learning insert includes' in line:
                newline = line
                for include in sorted(set(sum((layer.include_list for layer in model.get_layers()), []))):
                    newline += '#include "%s"\n' % include

            elif '//hls-fpga-machine-learning insert weights' in line:
                newline = line
                for layer in model.get_layers():
                    for w in layer.get_weights():
                        newline += '#include "weights/{}.h"\n'.format(w.name)

            elif "//hls-fpga-machine-learning insert layer-config" in line:
                newline = line
                for layer in model.get_layers():
                    config = layer.config_cpp()
                    if config:
                        newline += '// ' + layer.name + '\n'
                        newline += config + '\n'
            else:
                newline = line
            fout.write(newline)
        f.close()
        fout.close()

    def write_weights(self, model):
        for layer in model.get_layers():
            for weights in layer.get_weights():
                self.print_array_to_cpp(weights, model.config.get_output_dir())
    
    def __make_dat_file(self, original_path, project_path): 
        """
        Convert other input/output data types into a dat file, which is
        a text file with the falttened matrix printed out. Note that ' ' is
        assumed to be the delimiter. 
        """

        #Take in data from current supported data files
        if original_path[-3:] == "npy":
            data = np.load(original_path)
        else:
            raise Exception("Unsupported input/output data files.")

        #Faltten data, just keep first dimension
        data = data.reshape(data.shape[0], -1)

        def print_data(f):
            for i in range(data.shape[0]):
                for j in range(data.shape[1]):
                    f.write(str(data[i][j]) + " ")
                f.write("\n")

        #Print out in dat file
        with open(project_path, "w" ) as f:
            print_data(f)

    def write_test_bench(self, model):
        ###################
        ## test bench
        ###################

        filedir = os.path.dirname(os.path.abspath(__file__))

        if not os.path.exists('{}/tb_data/'.format(model.config.get_output_dir())):
            os.mkdir('{}/tb_data/'.format(model.config.get_output_dir()))
        
        input_data = model.config.get_config_value('InputData')
        output_predictions = model.config.get_config_value('OutputPredictions')
        
        if input_data:
            if input_data[-3:] == "dat":
                copyfile(input_data, '{}/tb_data/tb_input_features.dat'.format(model.config.get_output_dir()))
            else:
                self.__make_dat_file(input_data,'{}/tb_data/tb_input_features.dat'.format(model.config.get_output_dir()))
        
        if output_predictions:
            if output_predictions[-3:] == "dat":
                copyfile(output_predictions, '{}/tb_data/tb_output_predictions.dat'.format(model.config.get_output_dir()))
            else:
                self.__make_dat_file(output_predictions,'{}/tb_data/tb_output_predictions.dat'.format(model.config.get_output_dir()))

        f = open(os.path.join(filedir,'../templates/vivado/myproject_test.cpp'),'r')
        fout = open('{}/{}_test.cpp'.format(model.config.get_output_dir(), model.config.get_project_name()),'w')

        for line in f.readlines():
            indent = ' ' * (len(line) - len(line.lstrip(' ')))

            #Insert numbers
            if 'myproject' in line:
                newline = line.replace('myproject', model.config.get_project_name())
            elif '//hls-fpga-machine-learning insert data' in line:
                newline = line
                offset = 0
                for inp in model.get_input_variables():
                    newline += '      ' + self.variable_definition_cpp(model, inp) + ';\n'
                    newline += '      nnet::copy_data<float, {}, {}, {}>(in, {});\n'.format(inp.type.name, offset, inp.size_cpp(), inp.cppname)
                    offset += inp.size()
                for out in model.get_output_variables():
                    newline += '      ' + self.variable_definition_cpp(model, out) + ';\n'
            elif '//hls-fpga-machine-learning insert zero' in line:
                newline = line
                for inp in model.get_input_variables():
                    newline += '    ' + self.variable_definition_cpp(model, inp) + ';\n'
                    newline += '    nnet::fill_zero<{}, {}>({});\n'.format(inp.type.name, inp.size_cpp(), inp.cppname)
                for out in model.get_output_variables():
                    newline += '    ' + self.variable_definition_cpp(model, out) + ';\n'
            elif '//hls-fpga-machine-learning insert top-level-function' in line:
                newline = line

                size_str = indent + 'unsigned short {},{};\n'
                input_size_vars = ','.join(['size_in{}'.format(i) for i in range(1, len(model.get_input_variables()) + 1)])
                output_size_vars = ','.join(['size_out{}'.format(o) for o in range(1, len(model.get_output_variables()) + 1)])
                newline += size_str.format(input_size_vars, output_size_vars)

                input_vars = ','.join([i.cppname for i in model.get_input_variables()])
                output_vars = ','.join([o.cppname for o in model.get_output_variables()])
                top_level = indent + '{}({},{},{},{});\n'.format(model.config.get_project_name(), input_vars, output_vars, input_size_vars, output_size_vars)
                newline += top_level
            elif '//hls-fpga-machine-learning insert predictions' in line:
                newline = line
                for out in model.get_output_variables():
                    newline += indent + 'for(int i = 0; i < {}; i++) {{\n'.format(out.size_cpp())
                    newline += indent + '  std::cout << pr[i] << " ";\n'
                    newline += indent + '}\n'
                    newline += indent + 'std::cout << std::endl;\n'
            elif '//hls-fpga-machine-learning insert tb-output' in line:
                newline = line
                for out in model.get_output_variables():
                    newline += indent + 'nnet::print_result<{}, {}>({}, fout);\n'.format(out.type.name, out.size_cpp(), out.cppname) #TODO enable this
            elif '//hls-fpga-machine-learning insert output' in line or '//hls-fpga-machine-learning insert quantized' in line:
                newline = line
                for out in model.get_output_variables():
                    newline += indent + 'nnet::print_result<{}, {}>({}, std::cout, true);\n'.format(out.type.name, out.size_cpp(), out.cppname)
            else:
                newline = line
            fout.write(newline)
        f.close()
        fout.close()

    def write_bridge(self, model):
        ###################
        # c++-python bridge
        ###################

        filedir = os.path.dirname(os.path.abspath(__file__))
        f = open(os.path.join(filedir,'../templates/vivado/myproject_bridge.cpp'),'r')
        fout = open('{}/{}_bridge.cpp'.format(model.config.get_output_dir(), model.config.get_project_name()),'w')

        model_inputs = model.get_input_variables()
        model_outputs = model.get_output_variables()

        indent = '    '

        for line in f.readlines():

            if 'MYPROJECT' in line:
                newline = line.replace('MYPROJECT', format(model.config.get_project_name().upper()))
            elif 'myproject' in line:
                newline = line.replace('myproject', format(model.config.get_project_name()))
            elif '//hls-fpga-machine-learning insert header' in line:
                dtype = line.split('#', 1)[1].strip()
                inputs_str = ', '.join(['{type} {name}[{shape}]'.format(type=dtype, name=i.cppname, shape=i.size_cpp()) for i in model_inputs])
                outputs_str = ', '.join(['{type} {name}[{shape}]'.format(type=dtype, name=o.cppname, shape=o.size_cpp()) for o in model_outputs])
                insize_str = ', '.join(['unsigned short &const_size_in_{}'.format(i) for i in range(1, len(model_inputs) + 1)])
                outsize_str = ', '.join(['unsigned short &const_size_out_{}'.format(o) for o in range(1, len(model_outputs) + 1)])

                newline = ''
                newline += indent + inputs_str + ',\n'
                newline += indent + outputs_str + ',\n'
                newline += indent + insize_str + ',\n'
                newline += indent + outsize_str + '\n'
            elif '//hls-fpga-machine-learning insert wrapper' in line:
                dtype = line.split('#', 1)[1].strip()
                newline = ''
                for i in model_inputs:
                    newline += indent + '{var};\n'.format(var=self.variable_definition_cpp(model, i, name_suffix='_ap'))
                    newline += indent + 'nnet::convert_data<{}, {}, {}>({}, {}_ap);\n'.format(dtype, i.type.name, i.size_cpp(), i.cppname, i.cppname)
                newline += '\n'
                
                for o in model_outputs:
                    newline += indent + '{var};\n'.format(var=self.variable_definition_cpp(model, o, name_suffix='_ap'))
                
                newline += '\n'

                input_size_vars = ','.join(['const_size_in_{}'.format(i) for i in range(1, len(model.get_input_variables()) + 1)])
                output_size_vars = ','.join(['const_size_out_{}'.format(o) for o in range(1, len(model.get_output_variables()) + 1)])
                input_vars = ','.join([i.cppname + '_ap' for i in model.get_input_variables()])
                output_vars = ','.join([o.cppname + '_ap' for o in model.get_output_variables()])
                top_level = indent + '{}({}, {}, {}, {});\n'.format(model.config.get_project_name(), input_vars, output_vars, input_size_vars, output_size_vars)
                newline += top_level

                newline += '\n'

                for o in model_outputs:
                    newline += indent + 'nnet::convert_data<{}, {}, {}>({}_ap, {});\n'.format(o.type.name, dtype, o.size_cpp(), o.cppname, o.cppname)
            elif '//hls-fpga-machine-learning insert trace_outputs' in line:
                newline = ''
                for layer in model.get_layers():
                    if layer.function_cpp() and model.config.trace_output and layer.get_attr('Trace', False):
                            vars = layer.get_variables()
                            for var in vars:
                                newline += indent + 'nnet::trace_outputs->insert(std::pair<std::string, void *>("{}", (void *) malloc({} * element_size)));\n'.format(layer.name, var.size_cpp())
                    
            else:
                newline = line
            fout.write(newline)

        f.close()
        fout.close()

    def write_build_script(self, model):
        ###################
        # build_prj.tcl
        ###################

        filedir = os.path.dirname(os.path.abspath(__file__))

        f = open(os.path.join(filedir,'../templates/vivado/build_prj.tcl'),'r')
        fout = open('{}/build_prj.tcl'.format(model.config.get_output_dir()),'w')

        for line in f.readlines():

            line = line.replace('myproject',model.config.get_project_name())

            if 'set_part {xcku115-flvb2104-2-i}' in line:
                line = 'set_part {{{}}}\n'.format(model.config.get_config_value('XilinxPart'))
            elif 'create_clock -period 5 -name default' in line:
                line = 'create_clock -period {} -name default\n'.format(model.config.get_config_value('ClockPeriod'))

            fout.write(line)
        f.close()
        fout.close()


        ###################
        # vivado_synth.tcl
        ###################

        f = open(os.path.join(filedir,'../templates/vivado/vivado_synth.tcl'),'r')
        fout = open('{}/vivado_synth.tcl'.format(model.config.get_output_dir()),'w')
        for line in f.readlines():
            line = line.replace('myproject', model.config.get_project_name())
            if '-part' in line:
                line = 'synth_design -top {} -part {}\n'.format(model.config.get_project_name(), model.config.get_config_value('XilinxPart'))

            fout.write(line)
        f.close()
        fout.close()

        ###################
        # build_lib.sh
        ###################

        f = open(os.path.join(filedir,'../templates/vivado/build_lib.sh'),'r')
        fout = open('{}/build_lib.sh'.format(model.config.get_output_dir()),'w')

        for line in f.readlines():
            line = line.replace('myproject', model.config.get_project_name())
            line = line.replace('mystamp', model.config.get_config_value('Stamp'))

            fout.write(line)
        f.close()
        fout.close()

    def write_nnet_utils(self, model):
        ###################
        ## nnet_utils
        ###################

        filedir = os.path.dirname(os.path.abspath(__file__))

        srcpath = os.path.join(filedir,'../templates/vivado/nnet_utils/')
        dstpath = '{}/firmware/nnet_utils/'.format(model.config.get_output_dir())

        if not os.path.exists(dstpath):
            os.mkdir(dstpath)

        headers = [os.path.basename(h) for h in glob.glob(srcpath + '*.h')]

        for h in headers:
            copyfile(srcpath + h, dstpath + h)

        ###################
        ## ap_types
        ###################

        filedir = os.path.dirname(os.path.abspath(__file__))

        srcpath = os.path.join(filedir,'../templates/vivado/ap_types/')
        dstpath = '{}/firmware/ap_types/'.format(model.config.get_output_dir())

        if os.path.exists(dstpath):
            rmtree(dstpath)

        copytree(srcpath, dstpath)

<<<<<<< HEAD
    def write_instructions(self, model):
        ###################
        ## nnet_instr_gen.h
        ###################

        path = '{}/firmware/nnet_utils/nnet_instr_gen.h'.format(model.config.get_output_dir())
        f = open(path,'r')
        contents = f.readlines()
        f.close()
        f = open(path,'w')

        for line in contents:
            if '//hls4ml insert instructions' in line:
                newline = line
                for layer in model.get_layers():
                    if hasattr(layer, 'generated_code'):
                        if isinstance(layer.generated_code, Iterable):
                            for code in layer.generated_code:
                                newline += code
                        else:
                            newline += layer.generated_code
            else:
                newline = line
            f.write(newline)
        f.close()

=======
    def write_yml(self, model):
        ###################
        # YAML config file
        ###################

        def keras_model_representer(dumper, keras_model):
            model_path = model.config.get_output_dir() + '/keras_model.h5'
            keras_model.save(model_path)
            return dumper.represent_scalar(u'!keras_model', model_path)

        try:
            from tensorflow.keras import Model as KerasModel
            yaml.add_multi_representer(KerasModel, keras_model_representer)
        except:
            pass

        with open(model.config.get_output_dir() + '/' + config_filename, 'w') as file:
            yaml.dump(model.config.config, file)
>>>>>>> 599a7796

    def write_tar(self, model):
        ###################
        # Tarball output
        ###################

        with tarfile.open(model.config.get_output_dir() + '.tar.gz', mode='w:gz') as archive:
            archive.add(model.config.get_output_dir(), recursive=True)

    def write_hls(self, model):
        print('Writing HLS project')
        self.write_project_dir(model)
        self.write_project_cpp(model)
        self.write_project_header(model)
        self.write_weights(model)
        self.write_defines(model)
        self.write_parameters(model)
        self.write_test_bench(model)
        self.write_bridge(model)
        self.write_build_script(model)
        self.write_nnet_utils(model)
<<<<<<< HEAD
        self.write_instructions(model)
=======
        self.write_yml(model)
>>>>>>> 599a7796
        self.write_tar(model)
        print('Done')<|MERGE_RESOLUTION|>--- conflicted
+++ resolved
@@ -613,7 +613,6 @@
 
         copytree(srcpath, dstpath)
 
-<<<<<<< HEAD
     def write_instructions(self, model):
         ###################
         ## nnet_instr_gen.h
@@ -640,7 +639,6 @@
             f.write(newline)
         f.close()
 
-=======
     def write_yml(self, model):
         ###################
         # YAML config file
@@ -659,7 +657,6 @@
 
         with open(model.config.get_output_dir() + '/' + config_filename, 'w') as file:
             yaml.dump(model.config.config, file)
->>>>>>> 599a7796
 
     def write_tar(self, model):
         ###################
@@ -681,10 +678,7 @@
         self.write_bridge(model)
         self.write_build_script(model)
         self.write_nnet_utils(model)
-<<<<<<< HEAD
         self.write_instructions(model)
-=======
         self.write_yml(model)
->>>>>>> 599a7796
         self.write_tar(model)
         print('Done')