import numpy as np

from hls4ml.model.types import (
    CompressedType,
    ExponentPrecisionType,
    ExponentType,
    FixedPrecisionType,
    IntegerPrecisionType,
    NamedType,
    PackedType,
    XnorPrecisionType,
)

# region Precision types


class PrecisionDefinition:
    def definition_cpp(self):
        raise NotImplementedError


class APIntegerPrecisionDefinition(PrecisionDefinition):
    def definition_cpp(self):
        typestring = 'ap_{signed}int<{width}>'.format(signed='u' if not self.signed else '', width=self.width)
        return typestring


class APFixedPrecisionDefinition(PrecisionDefinition):
    def _rounding_mode_cpp(self, mode):
        if mode is not None:
            return 'AP_' + str(mode)

    def _saturation_mode_cpp(self, mode):
        if mode is not None:
            return 'AP_' + str(mode)

    def definition_cpp(self):
        args = [
            self.width,
            self.integer,
            self._rounding_mode_cpp(self.rounding_mode),
            self._saturation_mode_cpp(self.saturation_mode),
            self.saturation_bits,
        ]
        if args[2] == 'AP_TRN' and args[3] == 'AP_WRAP' and args[4] == 0:
            # This is the default, so we won't write the full definition for brevity
            args[2] = args[3] = args[4] = None

        args = ','.join([str(arg) for arg in args if arg is not None])
        typestring = 'ap_{signed}fixed<{args}>'.format(signed='u' if not self.signed else '', args=args)
        return typestring


class ACIntegerPrecisionDefinition(PrecisionDefinition):
    def definition_cpp(self):
        typestring = f'ac_int<{self.width}, {str(self.signed).lower()}>'
        return typestring


class ACFixedPrecisionDefinition(PrecisionDefinition):
    def _rounding_mode_cpp(self, mode):
        if mode is not None:
            return 'AC_' + str(mode)

    def _saturation_mode_cpp(self, mode):
        if mode is not None:
            return 'AC_' + str(mode)

    def definition_cpp(self):
        args = [
            self.width,
            self.integer,
            str(self.signed).lower(),
            self._rounding_mode_cpp(self.rounding_mode),
            self._saturation_mode_cpp(self.saturation_mode),
            self.saturation_bits,
        ]
        if args[3] == 'AC_TRN' and args[4] == 'AC_WRAP':
            # This is the default, so we won't write the full definition for brevity
            args[3] = args[4] = None
        if args[5] > 0:
            print(
                f'WARNING: Invalid setting of saturation bits ({args[5]}) for ac_fixed type, only 0 is allowed.'
                'Ignoring set value.'
            )
            args[5] = None

        args = ','.join([str(arg) for arg in args[:5] if arg is not None])
        typestring = f'ac_fixed<{args}>'
        return typestring


class PrecisionConverter:
    def convert(self, precision_type):
        raise NotImplementedError


class FixedPrecisionConverter(PrecisionConverter):
    def __init__(self, type_map, prefix):
        self.type_map = type_map
        self.prefix = prefix

    def convert(self, precision_type):
        type_cls = type(precision_type)
        type_cls_name = type_cls.__name__

        # If the type is already converted, do nothing
        if type_cls_name.startswith(self.prefix):
            return precision_type

        definition_cls = self.type_map.get(type_cls, None)

        if definition_cls is not None:
            precision_type.__class__ = type(self.prefix + type_cls_name, (type_cls, definition_cls), {})
            return precision_type
        else:
            raise Exception(f'Cannot convert precision type to {self.prefix}: {precision_type.__class__.__name__}')


class APTypeConverter(FixedPrecisionConverter):
    def __init__(self):
        super().__init__(
            type_map={
                FixedPrecisionType: APFixedPrecisionDefinition,
                IntegerPrecisionType: APIntegerPrecisionDefinition,
                ExponentPrecisionType: APIntegerPrecisionDefinition,
                XnorPrecisionType: APIntegerPrecisionDefinition,
            },
            prefix='AP',
        )


class ACTypeConverter(FixedPrecisionConverter):
    def __init__(self):
        super().__init__(
            type_map={
                FixedPrecisionType: ACFixedPrecisionDefinition,
                IntegerPrecisionType: ACIntegerPrecisionDefinition,
                ExponentPrecisionType: ACIntegerPrecisionDefinition,
                XnorPrecisionType: ACIntegerPrecisionDefinition,
            },
            prefix='AC',
        )


# endregion

# region Data types


class TypeDefinition:
    def definition_cpp(self):
        raise NotImplementedError


class TypePrecisionConverter:
    def convert_precision(self, precision_converter):
        self.precision = precision_converter.convert(self.precision)


class NamedTypeConverter(TypeDefinition, TypePrecisionConverter):
    def definition_cpp(self):
        return f'typedef {self.precision.definition_cpp()} {self.name};\n'


class CompressedTypeConverter(TypeDefinition, TypePrecisionConverter):
    def definition_cpp(self):
        cpp_fmt = 'typedef struct {name} {{' '{index} row_index;' '{index} col_index;' '{precision} weight; }} {name};\n'
        return cpp_fmt.format(name=self.name, index=self.index_precision, precision=self.precision.definition_cpp())

    def convert_precision(self, precision_converter):
        super().convert_precision(precision_converter)
        self.index_precision = precision_converter.convert(self.index_precision)


class ExponentTypeConverter(TypeDefinition, TypePrecisionConverter):
    def definition_cpp(self):
        cpp_fmt = 'typedef struct {name} {{' '{sign} sign;' '{precision} weight; }} {name};\n'
        return cpp_fmt.format(name=self.name, precision=self.precision.definition_cpp(), sign=self.sign.definition_cpp())

    def convert_precision(self, precision_converter):
        super().convert_precision(precision_converter)
        self.sign = precision_converter.convert(self.sign)


class PackedTypeConverter(TypeDefinition, TypePrecisionConverter):
    def definition_cpp(self):
        n_elem_expr = '/' if self.unpack else '*'
        return 'typedef nnet::array<{precision}, {n_elem}> {name};\n'.format(
            name=self.name,
            precision=self.precision.definition_cpp(),
            n_elem=str(self.n_elem) + n_elem_expr + str(self.n_pack),
        )


class HLSTypeConverter:
    def __init__(self, precision_converter):
        self.precision_converter = precision_converter
        self.type_map = {
            NamedType: NamedTypeConverter,
            CompressedType: CompressedTypeConverter,
            ExponentType: ExponentTypeConverter,
            PackedType: PackedTypeConverter,
        }

    def convert(self, atype):
        type_cls = type(atype)
        type_cls_name = type_cls.__name__

        # If the type is already converted, do nothing
        if type_cls_name.startswith('HLS'):
            return atype

        conversion_cls = self.type_map.get(type_cls, None)

        if conversion_cls is not None:
            atype.__class__ = type('HLS' + type_cls_name, (type_cls, conversion_cls), {})
            atype.convert_precision(self.precision_converter)
            return atype
        else:
            raise Exception(f'Cannot convert type: {atype.__class__.__name__}')


# endregion

# region Variables


class VariableDefinition:
    def definition_cpp(self, name_suffix='', as_reference=False):
        raise NotImplementedError


# region ArrayVariable


<<<<<<< HEAD
class VivadoArrayVariableDefinition(VariableDefinition):
    def definition_cpp(self, name_suffix='', as_reference=False):
        return '{type} {name}{suffix}[{shape}]'.format(
            type=self.type.name, name=self.name, suffix=name_suffix, shape=self.size_cpp()
        )


class QuartusArrayVariableDefinition(VariableDefinition):
    def definition_cpp(self, name_suffix='', as_reference=False):
        return '{type} {name}{suffix}[{shape}] {pragma}'.format(
            type=self.type.name, name=self.name, suffix=name_suffix, shape=self.size_cpp(), pragma=self.pragma
        )


class CatapultArrayVariableDefinition(VariableDefinition):
    def definition_cpp(self, name_suffix='', as_reference=False):
        return '{type} {name}{suffix}[{shape}] /* {pragma} */'.format(
            type=self.type.name, name=self.name, suffix=name_suffix, shape=self.size_cpp(), pragma=self.pragma
        )


class VivadoInplaceArrayVariableDefinition(VariableDefinition):
    def definition_cpp(self):
        return f'auto& {self.name} = {self.input_var.name}'


class QuartusInplaceArrayVariableDefinition(VariableDefinition):
    def definition_cpp(self):
        return f'auto& {self.name} = {self.input_var.name}'


class CatapultInplaceArrayVariableDefinition(VariableDefinition):
    def definition_cpp(self):
        return f'auto& {self.name} = {self.input_var.name}'


=======
>>>>>>> 2898ab2f
class ArrayVariableConverter:
    def __init__(self, type_converter, prefix, definition_cls):
        self.type_converter = type_converter
        self.prefix = prefix
        self.definition_cls = definition_cls

    def convert(self, tensor_var, pragma='partition'):
        if isinstance(tensor_var, self.definition_cls):  # Already converted
            return tensor_var

        tensor_var.pragma = pragma
        tensor_var.type = self.type_converter.convert(tensor_var.type)

        tensor_var.__class__ = type(self.prefix + 'ArrayVariable', (type(tensor_var), self.definition_cls), {})
        return tensor_var


<<<<<<< HEAD
class VivadoArrayVariableConverter(ArrayVariableConverter):
    def __init__(self, type_converter):
        super().__init__(type_converter=type_converter, prefix='Vivado', definition_cls=VivadoArrayVariableDefinition)


class QuartusArrayVariableConverter(ArrayVariableConverter):
    def __init__(self, type_converter):
        super().__init__(type_converter=type_converter, prefix='Quartus', definition_cls=QuartusArrayVariableDefinition)


class CatapultArrayVariableConverter(ArrayVariableConverter):
    def __init__(self, type_converter):
        super().__init__(type_converter=type_converter, prefix='Catapult', definition_cls=CatapultArrayVariableDefinition)


class VivadoInplaceArrayVariableConverter(ArrayVariableConverter):
    def __init__(self, type_converter):
        super().__init__(type_converter=type_converter, prefix='Vivado', definition_cls=VivadoInplaceArrayVariableDefinition)


class QuartusInplaceArrayVariableConverter(ArrayVariableConverter):
    def __init__(self, type_converter):
        super().__init__(
            type_converter=type_converter, prefix='Quartus', definition_cls=QuartusInplaceArrayVariableDefinition
        )


class CatapultInplaceArrayVariableConverter(ArrayVariableConverter):
    def __init__(self, type_converter):
        super().__init__(
            type_converter=type_converter, prefix='Catapult', definition_cls=CatapultInplaceArrayVariableDefinition
        )


=======
>>>>>>> 2898ab2f
# endregion

# region StructMemberVariable


<<<<<<< HEAD
class QuartusStructMemberVariableDefinition(VariableDefinition):
    def definition_cpp(self, name_suffix='', as_reference=False):
        return '{type} {name}{suffix}[{shape}]'.format(
            type=self.type.name, name=self.member_name, suffix=name_suffix, shape=self.size_cpp()
        )


class CatapultStructMemberVariableDefinition(VariableDefinition):
    def definition_cpp(self, name_suffix='', as_reference=False):
        return '{type} {name}{suffix}[{shape}]'.format(
            type=self.type.name, name=self.member_name, suffix=name_suffix, shape=self.size_cpp()
        )


=======
>>>>>>> 2898ab2f
class StructMemberVariableConverter:
    def __init__(self, type_converter, prefix, definition_cls):
        self.type_converter = type_converter
        self.prefix = prefix
        self.definition_cls = definition_cls

    def convert(self, tensor_var, pragma='partition', struct_name=None):
        if isinstance(tensor_var, self.definition_cls):  # Already converted
            return tensor_var

        tensor_var.pragma = pragma
        tensor_var.type = self.type_converter.convert(tensor_var.type)

        assert struct_name is not None, 'struct_name must be provided when creating a StructMemberVariable'
        tensor_var.struct_name = str(struct_name)
        tensor_var.member_name = tensor_var.name
        tensor_var.name = tensor_var.struct_name + '.' + tensor_var.member_name

        tensor_var.__class__ = type(self.prefix + 'StructMemberVariable', (type(tensor_var), self.definition_cls), {})
        return tensor_var


<<<<<<< HEAD
class QuartusStructMemberVariableConverter(StructMemberVariableConverter):
    def __init__(self, type_converter):
        super().__init__(
            type_converter=type_converter, prefix='Quartus', definition_cls=QuartusStructMemberVariableDefinition
        )


class CatapultStructMemberVariableConverter(StructMemberVariableConverter):
    def __init__(self, type_converter):
        super().__init__(
            type_converter=type_converter, prefix='Catapult', definition_cls=CatapultStructMemberVariableDefinition
        )


=======
>>>>>>> 2898ab2f
# endregion

# region StreamVariable


<<<<<<< HEAD
class VivadoStreamVariableDefinition(VariableDefinition):
    def definition_cpp(self, name_suffix='', as_reference=False):
        if as_reference:  # Function parameter
            return f'hls::stream<{self.type.name}> &{self.name}{name_suffix}'
        else:  # Declaration
            return 'hls::stream<{type}> {name}{suffix}("{name}")'.format(
                type=self.type.name, name=self.name, suffix=name_suffix
            )


class VivadoInplaceStreamVariableDefinition(VariableDefinition):
    def definition_cpp(self):
        return f'auto& {self.name} = {self.input_var.name}'


class QuartusStreamVariableDefinition(VariableDefinition):
    def definition_cpp(self, name_suffix='', as_reference=False):
        if as_reference:  # Function parameter
            return f'stream<{self.type.name}> &{self.name}{name_suffix}'
        else:  # Declaration
            return f'stream<{self.type.name}> {self.name}{name_suffix}'


class QuartusInplaceStreamVariableDefinition(VariableDefinition):
    def definition_cpp(self):
        return f'auto& {self.name} = {self.input_var.name}'


class CatapultStreamVariableDefinition(VariableDefinition):
    def definition_cpp(self, name_suffix='', as_reference=False):
        if as_reference:  # Function parameter
            return f'ac_channel<{self.type.name}> &{self.name}{name_suffix}'
        else:  # Declaration (string name arg not implemented in ac_channel)
            return 'ac_channel<{type}> {name}{suffix}/*("{name}")*/'.format(
                type=self.type.name, name=self.name, suffix=name_suffix
            )


class CatapultInplaceStreamVariableDefinition(VariableDefinition):
    def definition_cpp(self):
        return f'auto& {self.name} = {self.input_var.name}'


=======
>>>>>>> 2898ab2f
class StreamVariableConverter:
    def __init__(self, type_converter, prefix, definition_cls):
        self.type_converter = type_converter
        self.prefix = prefix
        self.definition_cls = definition_cls

    def convert(self, tensor_var, n_pack=1, depth=0):
        if isinstance(tensor_var, self.definition_cls):  # Already converted
            return tensor_var

        if depth == 0:
            depth = np.prod(tensor_var.shape) // tensor_var.shape[-1]
        tensor_var.pragma = ('stream', depth)
        tensor_var.type = self.type_converter.convert(
            PackedType(tensor_var.type.name, tensor_var.type.precision, tensor_var.shape[-1], n_pack)
        )

        tensor_var.__class__ = type(self.prefix + 'StreamVariable', (type(tensor_var), self.definition_cls), {})
        return tensor_var


<<<<<<< HEAD
class VivadoStreamVariableConverter(StreamVariableConverter):
    def __init__(self, type_converter):
        super().__init__(type_converter=type_converter, prefix='Vivado', definition_cls=VivadoStreamVariableDefinition)


class QuartusStreamVariableConverter(StreamVariableConverter):
    def __init__(self, type_converter):
        super().__init__(type_converter=type_converter, prefix='Quartus', definition_cls=QuartusStreamVariableDefinition)


class CatapultStreamVariableConverter(StreamVariableConverter):
    def __init__(self, type_converter):
        super().__init__(type_converter=type_converter, prefix='Catapult', definition_cls=CatapultStreamVariableDefinition)


=======
>>>>>>> 2898ab2f
# endregion

# region InplaceStreamVariable


class InplaceStreamVariableConverter(StreamVariableConverter):
    def convert(self, tensor_var, n_pack=1, depth=0):
        if isinstance(tensor_var, self.definition_cls):  # Already converted
            return tensor_var

        tensor_var.pragma = None
        tensor_var.type = self.type_converter.convert(
            PackedType(tensor_var.type.name, tensor_var.type.precision, tensor_var.input_var.shape[-1], n_pack)
        )

        tensor_var.__class__ = type(self.prefix + 'StreamVariable', (type(tensor_var), self.definition_cls), {})
        return tensor_var


<<<<<<< HEAD
class VivadoInplaceStreamVariableConverter(InplaceStreamVariableConverter):
    def __init__(self, type_converter):
        super().__init__(
            type_converter=type_converter, prefix='Vivado', definition_cls=VivadoInplaceStreamVariableDefinition
        )


class QuartusInplaceStreamVariableConverter(InplaceStreamVariableConverter):
    def __init__(self, type_converter):
        super().__init__(
            type_converter=type_converter, prefix='Quartus', definition_cls=QuartusInplaceStreamVariableDefinition
        )


class CatapultInplaceStreamVariableConverter(InplaceStreamVariableConverter):
    def __init__(self, type_converter):
        super().__init__(
            type_converter=type_converter, prefix='Catapult', definition_cls=CatapultInplaceStreamVariableDefinition
        )


=======
>>>>>>> 2898ab2f
# endregion

# region WeightsVariable


class StaticWeightVariableDefinition(VariableDefinition):
    def definition_cpp(self, name_suffix='', as_reference=False):
        return f'{self.type.name} {self.name}[{self.data_length}]'


class StaticWeightVariableConverter:
    def __init__(self, type_converter):
        self.type_converter = type_converter

    def convert(self, weight_var):
        if isinstance(weight_var, StaticWeightVariableDefinition):  # Already converted
            return weight_var

        weight_var.weight_class = weight_var.__class__.__name__
        weight_var.storage = 'register'
        weight_var.type = self.type_converter.convert(weight_var.type)

        weight_var.__class__ = type('StaticWeightVariable', (type(weight_var), StaticWeightVariableDefinition), {})
        return weight_var


class BramWeightVariableConverter:
    @classmethod
    def convert(cls, weight_var):
        weight_var.storage = 'bram'
        return weight_var


# endregion

# endregion<|MERGE_RESOLUTION|>--- conflicted
+++ resolved
@@ -234,45 +234,6 @@
 # region ArrayVariable
 
 
-<<<<<<< HEAD
-class VivadoArrayVariableDefinition(VariableDefinition):
-    def definition_cpp(self, name_suffix='', as_reference=False):
-        return '{type} {name}{suffix}[{shape}]'.format(
-            type=self.type.name, name=self.name, suffix=name_suffix, shape=self.size_cpp()
-        )
-
-
-class QuartusArrayVariableDefinition(VariableDefinition):
-    def definition_cpp(self, name_suffix='', as_reference=False):
-        return '{type} {name}{suffix}[{shape}] {pragma}'.format(
-            type=self.type.name, name=self.name, suffix=name_suffix, shape=self.size_cpp(), pragma=self.pragma
-        )
-
-
-class CatapultArrayVariableDefinition(VariableDefinition):
-    def definition_cpp(self, name_suffix='', as_reference=False):
-        return '{type} {name}{suffix}[{shape}] /* {pragma} */'.format(
-            type=self.type.name, name=self.name, suffix=name_suffix, shape=self.size_cpp(), pragma=self.pragma
-        )
-
-
-class VivadoInplaceArrayVariableDefinition(VariableDefinition):
-    def definition_cpp(self):
-        return f'auto& {self.name} = {self.input_var.name}'
-
-
-class QuartusInplaceArrayVariableDefinition(VariableDefinition):
-    def definition_cpp(self):
-        return f'auto& {self.name} = {self.input_var.name}'
-
-
-class CatapultInplaceArrayVariableDefinition(VariableDefinition):
-    def definition_cpp(self):
-        return f'auto& {self.name} = {self.input_var.name}'
-
-
-=======
->>>>>>> 2898ab2f
 class ArrayVariableConverter:
     def __init__(self, type_converter, prefix, definition_cls):
         self.type_converter = type_converter
@@ -290,65 +251,11 @@
         return tensor_var
 
 
-<<<<<<< HEAD
-class VivadoArrayVariableConverter(ArrayVariableConverter):
-    def __init__(self, type_converter):
-        super().__init__(type_converter=type_converter, prefix='Vivado', definition_cls=VivadoArrayVariableDefinition)
-
-
-class QuartusArrayVariableConverter(ArrayVariableConverter):
-    def __init__(self, type_converter):
-        super().__init__(type_converter=type_converter, prefix='Quartus', definition_cls=QuartusArrayVariableDefinition)
-
-
-class CatapultArrayVariableConverter(ArrayVariableConverter):
-    def __init__(self, type_converter):
-        super().__init__(type_converter=type_converter, prefix='Catapult', definition_cls=CatapultArrayVariableDefinition)
-
-
-class VivadoInplaceArrayVariableConverter(ArrayVariableConverter):
-    def __init__(self, type_converter):
-        super().__init__(type_converter=type_converter, prefix='Vivado', definition_cls=VivadoInplaceArrayVariableDefinition)
-
-
-class QuartusInplaceArrayVariableConverter(ArrayVariableConverter):
-    def __init__(self, type_converter):
-        super().__init__(
-            type_converter=type_converter, prefix='Quartus', definition_cls=QuartusInplaceArrayVariableDefinition
-        )
-
-
-class CatapultInplaceArrayVariableConverter(ArrayVariableConverter):
-    def __init__(self, type_converter):
-        super().__init__(
-            type_converter=type_converter, prefix='Catapult', definition_cls=CatapultInplaceArrayVariableDefinition
-        )
-
-
-=======
->>>>>>> 2898ab2f
 # endregion
 
 # region StructMemberVariable
 
 
-<<<<<<< HEAD
-class QuartusStructMemberVariableDefinition(VariableDefinition):
-    def definition_cpp(self, name_suffix='', as_reference=False):
-        return '{type} {name}{suffix}[{shape}]'.format(
-            type=self.type.name, name=self.member_name, suffix=name_suffix, shape=self.size_cpp()
-        )
-
-
-class CatapultStructMemberVariableDefinition(VariableDefinition):
-    def definition_cpp(self, name_suffix='', as_reference=False):
-        return '{type} {name}{suffix}[{shape}]'.format(
-            type=self.type.name, name=self.member_name, suffix=name_suffix, shape=self.size_cpp()
-        )
-
-
-=======
->>>>>>> 2898ab2f
 class StructMemberVariableConverter:
     def __init__(self, type_converter, prefix, definition_cls):
         self.type_converter = type_converter
@@ -371,74 +278,11 @@
         return tensor_var
 
 
-<<<<<<< HEAD
-class QuartusStructMemberVariableConverter(StructMemberVariableConverter):
-    def __init__(self, type_converter):
-        super().__init__(
-            type_converter=type_converter, prefix='Quartus', definition_cls=QuartusStructMemberVariableDefinition
-        )
-
-
-class CatapultStructMemberVariableConverter(StructMemberVariableConverter):
-    def __init__(self, type_converter):
-        super().__init__(
-            type_converter=type_converter, prefix='Catapult', definition_cls=CatapultStructMemberVariableDefinition
-        )
-
-
-=======
->>>>>>> 2898ab2f
 # endregion
 
 # region StreamVariable
 
 
-<<<<<<< HEAD
-class VivadoStreamVariableDefinition(VariableDefinition):
-    def definition_cpp(self, name_suffix='', as_reference=False):
-        if as_reference:  # Function parameter
-            return f'hls::stream<{self.type.name}> &{self.name}{name_suffix}'
-        else:  # Declaration
-            return 'hls::stream<{type}> {name}{suffix}("{name}")'.format(
-                type=self.type.name, name=self.name, suffix=name_suffix
-            )
-
-
-class VivadoInplaceStreamVariableDefinition(VariableDefinition):
-    def definition_cpp(self):
-        return f'auto& {self.name} = {self.input_var.name}'
-
-
-class QuartusStreamVariableDefinition(VariableDefinition):
-    def definition_cpp(self, name_suffix='', as_reference=False):
-        if as_reference:  # Function parameter
-            return f'stream<{self.type.name}> &{self.name}{name_suffix}'
-        else:  # Declaration
-            return f'stream<{self.type.name}> {self.name}{name_suffix}'
-
-
-class QuartusInplaceStreamVariableDefinition(VariableDefinition):
-    def definition_cpp(self):
-        return f'auto& {self.name} = {self.input_var.name}'
-
-
-class CatapultStreamVariableDefinition(VariableDefinition):
-    def definition_cpp(self, name_suffix='', as_reference=False):
-        if as_reference:  # Function parameter
-            return f'ac_channel<{self.type.name}> &{self.name}{name_suffix}'
-        else:  # Declaration (string name arg not implemented in ac_channel)
-            return 'ac_channel<{type}> {name}{suffix}/*("{name}")*/'.format(
-                type=self.type.name, name=self.name, suffix=name_suffix
-            )
-
-
-class CatapultInplaceStreamVariableDefinition(VariableDefinition):
-    def definition_cpp(self):
-        return f'auto& {self.name} = {self.input_var.name}'
-
-
-=======
->>>>>>> 2898ab2f
 class StreamVariableConverter:
     def __init__(self, type_converter, prefix, definition_cls):
         self.type_converter = type_converter
@@ -460,24 +304,6 @@
         return tensor_var
 
 
-<<<<<<< HEAD
-class VivadoStreamVariableConverter(StreamVariableConverter):
-    def __init__(self, type_converter):
-        super().__init__(type_converter=type_converter, prefix='Vivado', definition_cls=VivadoStreamVariableDefinition)
-
-
-class QuartusStreamVariableConverter(StreamVariableConverter):
-    def __init__(self, type_converter):
-        super().__init__(type_converter=type_converter, prefix='Quartus', definition_cls=QuartusStreamVariableDefinition)
-
-
-class CatapultStreamVariableConverter(StreamVariableConverter):
-    def __init__(self, type_converter):
-        super().__init__(type_converter=type_converter, prefix='Catapult', definition_cls=CatapultStreamVariableDefinition)
-
-
-=======
->>>>>>> 2898ab2f
 # endregion
 
 # region InplaceStreamVariable
@@ -497,30 +323,6 @@
         return tensor_var
 
 
-<<<<<<< HEAD
-class VivadoInplaceStreamVariableConverter(InplaceStreamVariableConverter):
-    def __init__(self, type_converter):
-        super().__init__(
-            type_converter=type_converter, prefix='Vivado', definition_cls=VivadoInplaceStreamVariableDefinition
-        )
-
-
-class QuartusInplaceStreamVariableConverter(InplaceStreamVariableConverter):
-    def __init__(self, type_converter):
-        super().__init__(
-            type_converter=type_converter, prefix='Quartus', definition_cls=QuartusInplaceStreamVariableDefinition
-        )
-
-
-class CatapultInplaceStreamVariableConverter(InplaceStreamVariableConverter):
-    def __init__(self, type_converter):
-        super().__init__(
-            type_converter=type_converter, prefix='Catapult', definition_cls=CatapultInplaceStreamVariableDefinition
-        )
-
-
-=======
->>>>>>> 2898ab2f
 # endregion
 
 # region WeightsVariable
