import numpy as np

from hls4ml.model.types import (
    CompressedType,
    ExponentPrecisionType,
    ExponentType,
    FixedPrecisionType,
    IntegerPrecisionType,
    NamedType,
    PackedType,
    XnorPrecisionType,
)

# region Precision types


class PrecisionDefinition:
    def definition_cpp(self):
        raise NotImplementedError


class APIntegerPrecisionDefinition(PrecisionDefinition):
    def definition_cpp(self):
        typestring = 'ap_{signed}int<{width}>'.format(signed='u' if not self.signed else '', width=self.width)
        return typestring


class APFixedPrecisionDefinition(PrecisionDefinition):
    def _rounding_mode_cpp(self, mode):
        if mode is not None:
            return 'AP_' + str(mode)

    def _saturation_mode_cpp(self, mode):
        if mode is not None:
            return 'AP_' + str(mode)

    def definition_cpp(self):
        args = [
            self.width,
            self.integer,
            self._rounding_mode_cpp(self.rounding_mode),
            self._saturation_mode_cpp(self.saturation_mode),
            self.saturation_bits,
        ]
        args = ','.join([str(arg) for arg in args if arg is not None])
        typestring = 'ap_{signed}fixed<{args}>'.format(signed='u' if not self.signed else '', args=args)
        return typestring


class ACIntegerPrecisionDefinition(PrecisionDefinition):
    def definition_cpp(self):
        typestring = f'ac_int<{self.width}, {str(self.signed).lower()}>'
        return typestring


class ACFixedPrecisionDefinition(PrecisionDefinition):
    def _rounding_mode_cpp(self, mode):
        if mode is not None:
            return 'AC_' + str(mode)

    def _saturation_mode_cpp(self, mode):
        if mode is not None:
            return 'AC_' + str(mode)

    def definition_cpp(self):
        args = [
            self.width,
            self.integer,
            str(self.signed).lower(),
            self._rounding_mode_cpp(self.rounding_mode),
            self._saturation_mode_cpp(self.saturation_mode),
            self.saturation_bits,
        ]
        args = ','.join([str(arg) for arg in args if arg is not None])
        typestring = f'ac_fixed<{args}>'
        return typestring


class PrecisionConverter:
    def convert(self, precision_type):
        raise NotImplementedError


class FixedPrecisionConverter(PrecisionConverter):
    def __init__(self, type_map, prefix):
        self.type_map = type_map
        self.prefix = prefix

    def convert(self, precision_type):
        type_cls = type(precision_type)
        type_cls_name = type_cls.__name__

        # If the type is already converted, do nothing
        if type_cls_name.startswith(self.prefix):
            return precision_type

        definition_cls = self.type_map.get(type_cls, None)

        if definition_cls is not None:
            precision_type.__class__ = type(self.prefix + type_cls_name, (type_cls, definition_cls), {})
            return precision_type
        else:
            raise Exception(f'Cannot convert precision type to {self.prefix}: {precision_type.__class__.__name__}')


class APTypeConverter(FixedPrecisionConverter):
    def __init__(self):
        super().__init__(
            type_map={
                FixedPrecisionType: APFixedPrecisionDefinition,
                IntegerPrecisionType: APIntegerPrecisionDefinition,
                ExponentPrecisionType: APIntegerPrecisionDefinition,
                XnorPrecisionType: APIntegerPrecisionDefinition,
            },
            prefix='AP',
        )


class ACTypeConverter(FixedPrecisionConverter):
    def __init__(self):
        super().__init__(
            type_map={
                FixedPrecisionType: ACFixedPrecisionDefinition,
                IntegerPrecisionType: ACIntegerPrecisionDefinition,
                ExponentPrecisionType: ACIntegerPrecisionDefinition,
                XnorPrecisionType: ACIntegerPrecisionDefinition,
            },
            prefix='AC',
        )


# endregion

# region Data types


class TypeDefinition:
    def definition_cpp(self):
        raise NotImplementedError


class TypePrecisionConverter:
    def convert_precision(self, precision_converter):
        self.precision = precision_converter.convert(self.precision)


class NamedTypeConverter(TypeDefinition, TypePrecisionConverter):
    def definition_cpp(self):
        return f'typedef {self.precision.definition_cpp()} {self.name};\n'


class CompressedTypeConverter(TypeDefinition, TypePrecisionConverter):
    def definition_cpp(self):
        cpp_fmt = 'typedef struct {name} {{' '{index} row_index;' '{index} col_index;' '{precision} weight; }} {name};\n'
        return cpp_fmt.format(name=self.name, index=self.index_precision, precision=self.precision.definition_cpp())

    def convert_precision(self, precision_converter):
        super().convert_precision(precision_converter)
        self.index_precision = precision_converter.convert(self.index_precision)


class ExponentTypeConverter(TypeDefinition, TypePrecisionConverter):
    def definition_cpp(self):
        cpp_fmt = 'typedef struct {name} {{' '{sign} sign;' '{precision} weight; }} {name};\n'
        return cpp_fmt.format(name=self.name, precision=self.precision.definition_cpp(), sign=self.sign.definition_cpp())

    def convert_precision(self, precision_converter):
        super().convert_precision(precision_converter)
        self.sign = precision_converter.convert(self.sign)


class PackedTypeConverter(TypeDefinition, TypePrecisionConverter):
    def definition_cpp(self):
        n_elem_expr = '/' if self.unpack else '*'
        return 'typedef nnet::array<{precision}, {n_elem}> {name};\n'.format(
            name=self.name,
            precision=self.precision.definition_cpp(),
            n_elem=str(self.n_elem) + n_elem_expr + str(self.n_pack),
        )


class HLSTypeConverter:
    def __init__(self, precision_converter):
        self.precision_converter = precision_converter
        self.type_map = {
            NamedType: NamedTypeConverter,
            CompressedType: CompressedTypeConverter,
            ExponentType: ExponentTypeConverter,
            PackedType: PackedTypeConverter,
        }

    def convert(self, atype):
        type_cls = type(atype)
        type_cls_name = type_cls.__name__

        # If the type is already converted, do nothing
        if type_cls_name.startswith('HLS'):
            return atype

        conversion_cls = self.type_map.get(type_cls, None)

        if conversion_cls is not None:
            atype.__class__ = type('HLS' + type_cls_name, (type_cls, conversion_cls), {})
            atype.convert_precision(self.precision_converter)
            return atype
        else:
            raise Exception(f'Cannot convert type: {atype.__class__.__name__}')


# endregion

# region Variables


class VariableDefinition:
    def definition_cpp(self, name_suffix='', as_reference=False):
        raise NotImplementedError


# region ArrayVariable


class VivadoArrayVariableDefinition(VariableDefinition):
    def definition_cpp(self, name_suffix='', as_reference=False):
        return '{type} {name}{suffix}[{shape}]'.format(
            type=self.type.name, name=self.name, suffix=name_suffix, shape=self.size_cpp()
        )


class QuartusArrayVariableDefinition(VariableDefinition):
    def definition_cpp(self, name_suffix='', as_reference=False):
        return '{type} {name}{suffix}[{shape}] {pragma}'.format(
            type=self.type.name, name=self.name, suffix=name_suffix, shape=self.size_cpp(), pragma=self.pragma
        )


class VivadoInplaceArrayVariableDefinition(VariableDefinition):
    def definition_cpp(self):
        return f'auto& {self.name} = {self.input_var.name}'


<<<<<<< HEAD
class CatapultArrayVariableDefinition(VariableDefinition):
    def definition_cpp(self, name_suffix='', as_reference=False):
        return '{type} {name}{suffix}[{shape}]'.format(type=self.type.name, name=self.name, suffix=name_suffix, shape=self.size_cpp())


class ArrayVariableConverter(object):
=======
class QuartusInplaceArrayVariableDefinition(VariableDefinition):
    def definition_cpp(self):
        return f'auto& {self.name} = {self.input_var.name}'


class ArrayVariableConverter:
>>>>>>> 13148eb2
    def __init__(self, type_converter, prefix, definition_cls):
        self.type_converter = type_converter
        self.prefix = prefix
        self.definition_cls = definition_cls

    def convert(self, tensor_var, pragma='partition'):
        if isinstance(tensor_var, self.definition_cls):  # Already converted
            return tensor_var

        tensor_var.pragma = pragma
        tensor_var.type = self.type_converter.convert(tensor_var.type)

        tensor_var.__class__ = type(self.prefix + 'ArrayVariable', (type(tensor_var), self.definition_cls), {})
        return tensor_var


class VivadoArrayVariableConverter(ArrayVariableConverter):
    def __init__(self, type_converter):
        super().__init__(type_converter=type_converter, prefix='Vivado', definition_cls=VivadoArrayVariableDefinition)


class QuartusArrayVariableConverter(ArrayVariableConverter):
    def __init__(self, type_converter):
        super().__init__(type_converter=type_converter, prefix='Quartus', definition_cls=QuartusArrayVariableDefinition)

<<<<<<< HEAD
class CatapultArrayVariableConverter(ArrayVariableConverter):
    def __init__(self, type_converter):
        super().__init__(type_converter=type_converter, prefix='Catapult', definition_cls=CatapultArrayVariableDefinition)


#endregion
=======
>>>>>>> 13148eb2

class VivadoInplaceArrayVariableConverter(ArrayVariableConverter):
    def __init__(self, type_converter):
        super().__init__(type_converter=type_converter, prefix='Vivado', definition_cls=VivadoInplaceArrayVariableDefinition)


class QuartusInplaceArrayVariableConverter(ArrayVariableConverter):
    def __init__(self, type_converter):
        super().__init__(
            type_converter=type_converter, prefix='Quartus', definition_cls=QuartusInplaceArrayVariableDefinition
        )


# endregion

# region StructMemberVariable


class QuartusStructMemberVariableDefinition(VariableDefinition):
    def definition_cpp(self, name_suffix='', as_reference=False):
        return '{type} {name}{suffix}[{shape}]'.format(
            type=self.type.name, name=self.member_name, suffix=name_suffix, shape=self.size_cpp()
        )


class StructMemberVariableConverter:
    def __init__(self, type_converter, prefix, definition_cls):
        self.type_converter = type_converter
        self.prefix = prefix
        self.definition_cls = definition_cls

    def convert(self, tensor_var, pragma='partition', struct_name=None):
        if isinstance(tensor_var, self.definition_cls):  # Already converted
            return tensor_var

        tensor_var.pragma = pragma
        tensor_var.type = self.type_converter.convert(tensor_var.type)

        assert struct_name is not None, 'struct_name must be provided when creating a StructMemberVariable'
        tensor_var.struct_name = str(struct_name)
        tensor_var.member_name = tensor_var.name
        tensor_var.name = tensor_var.struct_name + '.' + tensor_var.member_name

        tensor_var.__class__ = type(self.prefix + 'StructMemberVariable', (type(tensor_var), self.definition_cls), {})
        return tensor_var


class QuartusStructMemberVariableConverter(StructMemberVariableConverter):
    def __init__(self, type_converter):
        super().__init__(
            type_converter=type_converter, prefix='Quartus', definition_cls=QuartusStructMemberVariableDefinition
        )


# endregion

# region StreamVariable


class VivadoStreamVariableDefinition(VariableDefinition):
    def definition_cpp(self, name_suffix='', as_reference=False):
        if as_reference:  # Function parameter
            return f'hls::stream<{self.type.name}> &{self.name}{name_suffix}'
        else:  # Declaration
            return 'hls::stream<{type}> {name}{suffix}("{name}")'.format(
                type=self.type.name, name=self.name, suffix=name_suffix
            )


class VivadoInplaceStreamVariableDefinition(VariableDefinition):
    def definition_cpp(self):
        return f'auto& {self.name} = {self.input_var.name}'



class CatapultStreamVariableDefinition(VariableDefinition):
    def definition_cpp(self, name_suffix='', as_reference=False):
        if as_reference: # Function parameter
            return 'ac_channel<{type}> &{name}{suffix}'.format(type=self.type.name, name=self.name, suffix=name_suffix)
        else: # Declaration (string name arg not implemented in ac_channel)
            return 'ac_channel<{type}> {name}{suffix}/*("{name}")*/'.format(type=self.type.name, name=self.name, suffix=name_suffix)

class QuartusStreamVariableDefinition(VariableDefinition):
    def definition_cpp(self, name_suffix='', as_reference=False):
        if as_reference:  # Function parameter
            return f'stream<{self.type.name}> &{self.name}{name_suffix}'
        else:  # Declaration
            return f'stream<{self.type.name}> {self.name}{name_suffix}'


class QuartusInplaceStreamVariableDefinition(VariableDefinition):
    def definition_cpp(self):
        return f'auto& {self.name} = {self.input_var.name}'


class StreamVariableConverter:
    def __init__(self, type_converter, prefix, definition_cls):
        self.type_converter = type_converter
        self.prefix = prefix
        self.definition_cls = definition_cls

    def convert(self, tensor_var, n_pack=1, depth=0):
        if isinstance(tensor_var, self.definition_cls):  # Already converted
            return tensor_var

        if depth == 0:
            depth = np.prod(tensor_var.shape) // tensor_var.shape[-1]
        tensor_var.pragma = ('stream', depth)
        tensor_var.type = self.type_converter.convert(
            PackedType(tensor_var.type.name, tensor_var.type.precision, tensor_var.shape[-1], n_pack)
        )

        tensor_var.__class__ = type(self.prefix + 'StreamVariable', (type(tensor_var), self.definition_cls), {})
        return tensor_var


class VivadoStreamVariableConverter(StreamVariableConverter):
    def __init__(self, type_converter):
        super().__init__(type_converter=type_converter, prefix='Vivado', definition_cls=VivadoStreamVariableDefinition)


<<<<<<< HEAD
class CatapultStreamVariableConverter(StreamVariableConverter):
    def __init__(self, type_converter):
        super().__init__(type_converter=type_converter, prefix='Catapult', definition_cls=CatapultStreamVariableDefinition)

=======
>>>>>>> 13148eb2
class QuartusStreamVariableConverter(StreamVariableConverter):
    def __init__(self, type_converter):
        super().__init__(type_converter=type_converter, prefix='Quartus', definition_cls=QuartusStreamVariableDefinition)


# endregion

# region InplaceStreamVariable


class InplaceStreamVariableConverter(StreamVariableConverter):
    def convert(self, tensor_var, n_pack=1, depth=0):
        if isinstance(tensor_var, self.definition_cls):  # Already converted
            return tensor_var

        tensor_var.pragma = None
        tensor_var.type = self.type_converter.convert(
            PackedType(tensor_var.type.name, tensor_var.type.precision, tensor_var.input_var.shape[-1], n_pack)
        )

        tensor_var.__class__ = type(self.prefix + 'StreamVariable', (type(tensor_var), self.definition_cls), {})
        return tensor_var


class VivadoInplaceStreamVariableConverter(InplaceStreamVariableConverter):
    def __init__(self, type_converter):
        super().__init__(
            type_converter=type_converter, prefix='Vivado', definition_cls=VivadoInplaceStreamVariableDefinition
        )


class QuartusInplaceStreamVariableConverter(InplaceStreamVariableConverter):
    def __init__(self, type_converter):
        super().__init__(
            type_converter=type_converter, prefix='Quartus', definition_cls=QuartusInplaceStreamVariableDefinition
        )

<<<<<<< HEAD
class CatapultInplaceVariableConverter(InplaceVariableConverter):
    def __init__(self, type_converter):
        super().__init__(type_converter=type_converter, prefix='Catapult')

#endregion
=======
>>>>>>> 13148eb2

# endregion

# region WeightsVariable


class StaticWeightVariableDefinition(VariableDefinition):
    def definition_cpp(self, name_suffix='', as_reference=False):
        return f'{self.type.name} {self.name}[{self.data_length}]'


class StaticWeightVariableConverter:
    def __init__(self, type_converter):
        self.type_converter = type_converter

    def convert(self, weight_var):
        if isinstance(weight_var, StaticWeightVariableDefinition):  # Already converted
            return weight_var

        weight_var.weight_class = weight_var.__class__.__name__
        weight_var.storage = 'register'
        weight_var.type = self.type_converter.convert(weight_var.type)

        weight_var.__class__ = type('StaticWeightVariable', (type(weight_var), StaticWeightVariableDefinition), {})
        return weight_var


class BramWeightVariableConverter:
    @classmethod
    def convert(cls, weight_var):
        weight_var.storage = 'bram'
        return weight_var


# endregion

# endregion<|MERGE_RESOLUTION|>--- conflicted
+++ resolved
@@ -233,27 +233,24 @@
             type=self.type.name, name=self.name, suffix=name_suffix, shape=self.size_cpp(), pragma=self.pragma
         )
 
+class CatapultArrayVariableDefinition(VariableDefinition):
+    def definition_cpp(self, name_suffix='', as_reference=False):
+        return '{type} {name}{suffix}[{shape}]'.format(type=self.type.name, name=self.name, suffix=name_suffix, shape=self.size_cpp())
 
 class VivadoInplaceArrayVariableDefinition(VariableDefinition):
     def definition_cpp(self):
         return f'auto& {self.name} = {self.input_var.name}'
 
 
-<<<<<<< HEAD
-class CatapultArrayVariableDefinition(VariableDefinition):
-    def definition_cpp(self, name_suffix='', as_reference=False):
-        return '{type} {name}{suffix}[{shape}]'.format(type=self.type.name, name=self.name, suffix=name_suffix, shape=self.size_cpp())
-
-
-class ArrayVariableConverter(object):
-=======
 class QuartusInplaceArrayVariableDefinition(VariableDefinition):
     def definition_cpp(self):
         return f'auto& {self.name} = {self.input_var.name}'
 
+class CatapultInplaceArrayVariableDefinition(VariableDefinition):
+    def definition_cpp(self):
+        return f'auto& {self.name} = {self.input_var.name}'
 
 class ArrayVariableConverter:
->>>>>>> 13148eb2
     def __init__(self, type_converter, prefix, definition_cls):
         self.type_converter = type_converter
         self.prefix = prefix
@@ -279,16 +276,11 @@
     def __init__(self, type_converter):
         super().__init__(type_converter=type_converter, prefix='Quartus', definition_cls=QuartusArrayVariableDefinition)
 
-<<<<<<< HEAD
 class CatapultArrayVariableConverter(ArrayVariableConverter):
     def __init__(self, type_converter):
         super().__init__(type_converter=type_converter, prefix='Catapult', definition_cls=CatapultArrayVariableDefinition)
 
 
-#endregion
-=======
->>>>>>> 13148eb2
-
 class VivadoInplaceArrayVariableConverter(ArrayVariableConverter):
     def __init__(self, type_converter):
         super().__init__(type_converter=type_converter, prefix='Vivado', definition_cls=VivadoInplaceArrayVariableDefinition)
@@ -298,6 +290,12 @@
     def __init__(self, type_converter):
         super().__init__(
             type_converter=type_converter, prefix='Quartus', definition_cls=QuartusInplaceArrayVariableDefinition
+        )
+
+class CatapultInplaceArrayVariableConverter(ArrayVariableConverter):
+    def __init__(self, type_converter):
+        super().__init__(
+            type_converter=type_converter, prefix='Catapult', definition_cls=CatapultInplaceArrayVariableDefinition
         )
 
 
@@ -340,6 +338,20 @@
         super().__init__(
             type_converter=type_converter, prefix='Quartus', definition_cls=QuartusStructMemberVariableDefinition
         )
+
+class CatapultStructMemberVariableDefinition(VariableDefinition):
+    def definition_cpp(self, name_suffix='', as_reference=False):
+        return '{type} {name}{suffix}[{shape}]'.format(
+            type=self.type.name, name=self.member_name, suffix=name_suffix, shape=self.size_cpp()
+        )
+
+
+class CatapultStructMemberVariableConverter(StructMemberVariableConverter):
+    def __init__(self, type_converter):
+        super().__init__(
+            type_converter=type_converter, prefix='Catapult', definition_cls=CatapultStructMemberVariableDefinition
+        )
+
 
 
 # endregion
@@ -362,6 +374,17 @@
         return f'auto& {self.name} = {self.input_var.name}'
 
 
+class QuartusStreamVariableDefinition(VariableDefinition):
+    def definition_cpp(self, name_suffix='', as_reference=False):
+        if as_reference:  # Function parameter
+            return f'stream<{self.type.name}> &{self.name}{name_suffix}'
+        else:  # Declaration
+            return f'stream<{self.type.name}> {self.name}{name_suffix}'
+
+
+class QuartusInplaceStreamVariableDefinition(VariableDefinition):
+    def definition_cpp(self):
+        return f'auto& {self.name} = {self.input_var.name}'
 
 class CatapultStreamVariableDefinition(VariableDefinition):
     def definition_cpp(self, name_suffix='', as_reference=False):
@@ -370,18 +393,9 @@
         else: # Declaration (string name arg not implemented in ac_channel)
             return 'ac_channel<{type}> {name}{suffix}/*("{name}")*/'.format(type=self.type.name, name=self.name, suffix=name_suffix)
 
-class QuartusStreamVariableDefinition(VariableDefinition):
-    def definition_cpp(self, name_suffix='', as_reference=False):
-        if as_reference:  # Function parameter
-            return f'stream<{self.type.name}> &{self.name}{name_suffix}'
-        else:  # Declaration
-            return f'stream<{self.type.name}> {self.name}{name_suffix}'
-
-
-class QuartusInplaceStreamVariableDefinition(VariableDefinition):
+class CatapultInplaceStreamVariableDefinition(VariableDefinition):
     def definition_cpp(self):
         return f'auto& {self.name} = {self.input_var.name}'
-
 
 class StreamVariableConverter:
     def __init__(self, type_converter, prefix, definition_cls):
@@ -409,17 +423,13 @@
         super().__init__(type_converter=type_converter, prefix='Vivado', definition_cls=VivadoStreamVariableDefinition)
 
 
-<<<<<<< HEAD
+class QuartusStreamVariableConverter(StreamVariableConverter):
+    def __init__(self, type_converter):
+        super().__init__(type_converter=type_converter, prefix='Quartus', definition_cls=QuartusStreamVariableDefinition)
+
 class CatapultStreamVariableConverter(StreamVariableConverter):
     def __init__(self, type_converter):
         super().__init__(type_converter=type_converter, prefix='Catapult', definition_cls=CatapultStreamVariableDefinition)
-
-=======
->>>>>>> 13148eb2
-class QuartusStreamVariableConverter(StreamVariableConverter):
-    def __init__(self, type_converter):
-        super().__init__(type_converter=type_converter, prefix='Quartus', definition_cls=QuartusStreamVariableDefinition)
-
 
 # endregion
 
@@ -453,14 +463,11 @@
             type_converter=type_converter, prefix='Quartus', definition_cls=QuartusInplaceStreamVariableDefinition
         )
 
-<<<<<<< HEAD
-class CatapultInplaceVariableConverter(InplaceVariableConverter):
-    def __init__(self, type_converter):
-        super().__init__(type_converter=type_converter, prefix='Catapult')
-
-#endregion
-=======
->>>>>>> 13148eb2
+class CatapultInplaceStreamVariableConverter(InplaceStreamVariableConverter):
+    def __init__(self, type_converter):
+        super().__init__(
+            type_converter=type_converter, prefix='Catapult', definition_cls=CatapultInplaceStreamVariableDefinition
+        )
 
 # endregion
 
