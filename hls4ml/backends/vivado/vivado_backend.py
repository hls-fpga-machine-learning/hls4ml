--- conflicted
+++ resolved
@@ -1,20 +1,8 @@
 import os
 import sys
-<<<<<<< HEAD
-from bisect import bisect_left
-from queue import Queue
-from collections.abc import Iterable
-
-from hls4ml.model.types import FixedPrecisionType, NamedType, IntegerPrecisionType
-from hls4ml.model.layers import Layer, Dense, Embedding, Conv1D, Conv2D, Conv2DBatchnorm, SeparableConv1D, SeparableConv2D, DepthwiseConv2D, Activation, ParametrizedActivation, PReLU, Softmax, Pooling1D, Pooling2D, GlobalPooling1D, GlobalPooling2D, ZeroPadding1D, ZeroPadding2D, Merge, Concatenate, Dot, Resize, Transpose, SimpleRNN, LSTM, GRU, GarNet, GarNetStack
-from hls4ml.model.attributes import Attribute
-from hls4ml.model.optimizer import get_backend_passes, layer_optimizer, model_optimizer
-from hls4ml.model.flow import register_flow
-=======
 
 import numpy as np
 
->>>>>>> 1c2acbbb
 from hls4ml.backends import FPGABackend
 from hls4ml.backends.fpga.fpga_types import APTypeConverter, HLSTypeConverter, VivadoArrayVariableConverter
 from hls4ml.model.attributes import ChoiceAttribute, ConfigurableAttribute
@@ -105,17 +93,13 @@
         ]
         quantization_flow = register_flow('quantization', quantization_passes, requires=[init_flow], backend=self.name)
 
-<<<<<<< HEAD
         optimization_passes = [
             'vivado:remove_final_reshape',
             'vivado:optimize_pointwise_conv',
             'vivado:inplace_parallel_reshape',
             'vivado:inplace_stream_flatten',
-            'vivado:skip_softmax'
-        ]
-=======
-        optimization_passes = ['vivado:remove_final_reshape', 'vivado:optimize_pointwise_conv', 'vivado:skip_softmax']
->>>>>>> 1c2acbbb
+            'vivado:skip_softmax',
+        ]
         optimization_flow = register_flow('optimize', optimization_passes, requires=[init_flow], backend=self.name)
 
         vivado_types = [
