--- conflicted
+++ resolved
@@ -22,16 +22,12 @@
 
         for out_name, var in node.variables.items():
             if io_type == 'io_stream':
-<<<<<<< HEAD
                 if isinstance(var, InplaceTensorVariable):
                     new_var = self.inplace_stream_var_converter.convert(var)
                 else:
                     new_var = self.stream_var_converter.convert(var)
             elif io_type == 'io_serial':
                 new_var = self.array_var_converter.convert(var, pragma='stream')
-=======
-                new_var = self.stream_var_converter.convert(var)
->>>>>>> 19c541af
             elif io_type == 'io_parallel':
                 if node.name in node.model.inputs:
                     new_var = self.array_var_converter.convert(var, pragma='reshape')
