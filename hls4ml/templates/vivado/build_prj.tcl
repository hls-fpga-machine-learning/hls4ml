--- conflicted
+++ resolved
@@ -229,11 +229,8 @@
 if {$opt(export)} {
     puts "***** EXPORT IP *****"
     set time_start [clock clicks -milliseconds]
-<<<<<<< HEAD
-    export_design -format ip_catalog -version "1.0.0"
-=======
+
     export_design -format ip_catalog -version $version
->>>>>>> b6855fe1
     set time_end [clock clicks -milliseconds]
     report_time "EXPORT IP" $time_start $time_end
 }
