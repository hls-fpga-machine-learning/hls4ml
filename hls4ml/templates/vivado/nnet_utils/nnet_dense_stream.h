--- conflicted
+++ resolved
@@ -9,13 +9,6 @@
 
 namespace nnet {
 
-<<<<<<< HEAD
-template <class data_T, class res_T, typename CONFIG_T>
-void dense_wrapper(data_T data[CONFIG_T::n_in], res_T res[CONFIG_T::n_out],
-                   typename CONFIG_T::weight_t weights[CONFIG_T::n_in * CONFIG_T::n_out],
-                   typename CONFIG_T::bias_t biases[CONFIG_T::n_out]) {
-    #pragma HLS INLINE region
-=======
 template<class data_T, class res_T, typename CONFIG_T>
 void dense_wrapper(
     data_T data[CONFIG_T::n_in],
@@ -24,7 +17,6 @@
     typename CONFIG_T::bias_t   biases[CONFIG_T::n_out]
 ) {
     #pragma HLS INLINE recursive
->>>>>>> 3dbf7771
     if (CONFIG_T::strategy == nnet::latency) {
         #pragma HLS PIPELINE II=CONFIG_T::reuse_factor
         dense_latency<data_T, res_T, CONFIG_T>(data, res, weights, biases);
@@ -64,14 +56,9 @@
             #pragma HLS PIPELINE
         }
         res_T res_pack;
-<<<<<<< HEAD
-    #pragma HLS DATA_PACK variable=res_pack
+        PRAGMA_DATA_PACK(res_pack)
     ResPack:
         for (int i_pack = 0; i_pack < res_T::size; i_pack++) {
-=======
-        PRAGMA_DATA_PACK(res_pack)
-        ResPack: for (int i_pack = 0; i_pack < res_T::size; i_pack++) {
->>>>>>> 3dbf7771
             #pragma HLS UNROLL
             res_pack[i_pack] = res[i_out * res_T::size + i_pack];
         }
