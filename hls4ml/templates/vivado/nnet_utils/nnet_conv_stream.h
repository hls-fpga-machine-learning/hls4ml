#ifndef NNET_CONV_STREAM_H_
#define NNET_CONV_STREAM_H_

#include "ap_shift_reg.h"
#include "hls_stream.h"
#include "nnet_common.h"
#include "nnet_dense.h"

namespace nnet {

enum class conv_implementation { linebuffer = 0, encoded = 1 };

// *************************************************
//       Encoded Implementation (Vlad's)
// *************************************************
template <unsigned K, unsigned S, unsigned W> unsigned scale_index_K_gte_S(const unsigned idx) {
    #pragma HLS INLINE

    if (idx < K - S) {
        return idx;
    }

    constexpr unsigned nW = ((W - K) / S) * S + K;           // Nearest W without unused pixels on the right
    constexpr unsigned sW = (DIV_ROUNDUP(K, S) - 1) * S + K; // Scaled W that behaves like original W
    if (idx >= nW) {
        return sW;
    }

    const unsigned r = nW - idx;
    if (r <= K - S) {
        return sW - r;
    }

    return K - S + (idx - (K - S)) % S;
}

template <unsigned K, unsigned S, unsigned W> unsigned scale_index_K_lt_S(const unsigned idx) {
    #pragma HLS INLINE

    if (idx < S - K) {
        return idx;
    }

    constexpr unsigned nW = ((W - K) / S) * S + K;           // Nearest W without unused pixels on the right
    constexpr unsigned sW = (DIV_ROUNDUP(S, K) - 1) * S + K; // Scaled W that behaves like original W
    if (idx >= nW) {
        return sW;
    }

    const unsigned r = nW - idx;
    if (r <= S - K) {
        return sW - r;
    }

    return S - K + (idx - (S - K)) % S;
}

<<<<<<< HEAD
template<unsigned K, unsigned S, unsigned W, unsigned min_width>
unsigned scale_index(const unsigned idx) {
    #pragma HLS INLINE
    
    if (W == min_width) {
        return idx;
    }

    if (K >= S) {
        return scale_index_K_gte_S<K, S, W>(idx);
    } else {
        return scale_index_K_lt_S<K, S, W>(idx);
=======
template <unsigned K, unsigned S, unsigned W> class scale_index_regular {
  public:
    static unsigned scale_index(const unsigned idx) {
        #pragma HLS INLINE

        if (K >= S) {
            return scale_index_K_gte_S<K, S, W>(idx);
        } else {
            return scale_index_K_lt_S<K, S, W>(idx);
        }
>>>>>>> 8523b2b9
    }
};

template <unsigned K, unsigned S, unsigned W> class scale_index_unscaled {
  public:
    static unsigned scale_index(const unsigned idx) {
        #pragma HLS INLINE
        return idx;
    }
};

template <class data_T, class res_T, typename CONFIG_T>
void mult_buffer(hls::stream<typename data_T::value_type> data_window[CONFIG_T::kernel_size * CONFIG_T::n_chan],
                 res_T &res_pack, hls::stream<res_T> &res_stream, unsigned &outputs_ready,
                 typename CONFIG_T::weight_t weights[CONFIG_T::kernel_size * CONFIG_T::n_chan * CONFIG_T::n_filt],
                 typename CONFIG_T::bias_t biases[CONFIG_T::n_filt]) {
    #pragma HLS INLINE

    typename data_T::value_type data[CONFIG_T::kernel_size * CONFIG_T::n_chan];
    #pragma HLS ARRAY_PARTITION variable = data complete
    typename res_T::value_type res[CONFIG_T::n_filt];
    #pragma HLS ARRAY_PARTITION variable = res complete

InitData:
    for (int id = 0; id < CONFIG_T::kernel_size * CONFIG_T::n_chan; id++) {
        #pragma HLS UNROLL
        data[id] = data_window[id].read();
    }

    #pragma HLS INLINE region
    if (CONFIG_T::strategy == nnet::latency) {
        dense_latency<typename data_T::value_type, typename res_T::value_type, typename CONFIG_T::mult_config>(
            data, res, weights, biases);
    } else {
        dense_resource<typename data_T::value_type, typename res_T::value_type, typename CONFIG_T::mult_config>(
            data, res, weights, biases);
    }

CastLoop:
    for (unsigned jj = 0; jj < CONFIG_T::n_filt; jj++) {
        #pragma HLS UNROLL
        if (res_T::size / CONFIG_T::n_filt == 1) {
            res_pack[jj] = res[jj];
        } else {
            res_pack[outputs_ready * CONFIG_T::n_filt + jj] = res[jj];
        }
    }

    if (res_T::size / CONFIG_T::n_filt == 1) {
        res_stream.write(res_pack);
    } else {
        if (outputs_ready == (res_T::size / CONFIG_T::n_filt) - 1) {
            res_stream.write(res_pack);
            outputs_ready = 0;
        } else {
            outputs_ready++;
        }
    }
}

template <class data_T, class res_T, typename CONFIG_T>
void compute_output_encoded(const data_T &in_elem,
                            hls::stream<typename data_T::value_type> data_window[CONFIG_T::kernel_size * CONFIG_T::n_chan],
                            hls::stream<res_T> &res, res_T &res_pack, unsigned &outputs_ready,
                            typename CONFIG_T::weight_t weights[CONFIG_T::kernel_size * CONFIG_T::n_chan * CONFIG_T::n_filt],
                            typename CONFIG_T::bias_t biases[CONFIG_T::n_filt], ap_uint<CONFIG_T::kernel_size> *pixel_idx) {
    #pragma HLS INLINE

MultLoop:
    for (unsigned p = 0; p < data_T::size / CONFIG_T::n_chan; p++) {
        #pragma HLS PIPELINE II = CONFIG_T::reuse_factor
    CopyDataFilt:
        for (unsigned f = 0; f < CONFIG_T::kernel_size; f++) {
            #pragma HLS UNROLL
        CopyDataChan:
            for (unsigned c = 0; c < CONFIG_T::n_chan; c++) {
                #pragma HLS UNROLL
                if (pixel_idx[p][f])
                    data_window[f * CONFIG_T::n_chan + c].write(in_elem[p * CONFIG_T::n_chan + c]);
            }
        }
        if (pixel_idx[p][CONFIG_T::kernel_size - 1]) {
            mult_buffer<data_T, res_T, CONFIG_T>(data_window, res_pack, res, outputs_ready, weights, biases);
        }
    }
}

// *************************************************
//       Line Buffer Implementation (Phil's)
// *************************************************
template <class data_T, typename CONFIG_T>
void kernel_shift_1d(const data_T &in_elem,
                     typename data_T::value_type kernel_window[CONFIG_T::filt_width * CONFIG_T::n_chan]) {
    #pragma HLS inline

    // Shift kernel_window by one step to the left (manual shift operation)
    static const int filt_width = CONFIG_T::filt_width - 1;
KernelShiftWidth:
    for (int i_iw = 0; i_iw < filt_width; i_iw++) {
        #pragma HLS PIPELINE II = 1
    KernelShiftChannel:
        for (unsigned i_ic = 0; i_ic < CONFIG_T::n_chan; i_ic++) {
            #pragma HLS UNROLL
            // Shift every element in kernel_window to the left
            kernel_window[i_iw * CONFIG_T::n_chan + i_ic] = kernel_window[(i_iw + 1) * CONFIG_T::n_chan + i_ic];
        }
    }

    // Insert shift_buffer column into right-most column of kernel
    static const int lastheight = (CONFIG_T::filt_width - 1) * CONFIG_T::n_chan;
KernelPushChannel:
    for (int i_ic = 0; i_ic < CONFIG_T::n_chan; i_ic++) {
        #pragma HLS UNROLL
        kernel_window[lastheight + i_ic] = in_elem[i_ic];
    }
}

template <class data_T, typename CONFIG_T>
void kernel_shift_2d(
    typename data_T::value_type shift_buffer[CONFIG_T::filt_height][CONFIG_T::n_chan],
    typename data_T::value_type kernel_window[CONFIG_T::filt_width * CONFIG_T::filt_height * CONFIG_T::n_chan]) {
    #pragma HLS inline

    // Shift kernel_window by one step to the left (manual shift operation)
    static const int filt_width = CONFIG_T::filt_width - 1;
KernelShiftWidth:
    for (int i_iw = 0; i_iw < filt_width; i_iw++) {
        #pragma HLS PIPELINE II = 1
    KernelShiftHeight:
        for (unsigned i_ih = 0; i_ih < CONFIG_T::filt_height; i_ih++) {
        KernelShiftChannel:
            for (unsigned i_ic = 0; i_ic < CONFIG_T::n_chan; i_ic++) {
                // Shift every element in kernel_window to the left
                kernel_window[i_ih * CONFIG_T::filt_width * CONFIG_T::n_chan + i_iw * CONFIG_T::n_chan + i_ic] =
                    kernel_window[i_ih * CONFIG_T::filt_width * CONFIG_T::n_chan + (i_iw + 1) * CONFIG_T::n_chan + i_ic];
            }
        }
    }

    // Insert shift_buffer column into right-most column of kernel
    static const int lastheight = (CONFIG_T::filt_width - 1) * CONFIG_T::n_chan;
KernelPushHeight:
    for (int i_ih = 0; i_ih < CONFIG_T::filt_height; i_ih++) {
        #pragma HLS UNROLL
    KernelPushChannel:
        for (int i_ic = 0; i_ic < CONFIG_T::n_chan; i_ic++) {
            kernel_window[lastheight + i_ih * CONFIG_T::filt_width * CONFIG_T::n_chan + i_ic] = shift_buffer[i_ih][i_ic];
        }
    }
}

template <class data_T, typename CONFIG_T>
void shift_line_buffer(
    const data_T &in_elem,
    ap_shift_reg<typename data_T::value_type, CONFIG_T::in_width> line_buffer[MAX(CONFIG_T::filt_height - 1, 1)]
                                                                             [CONFIG_T::n_chan],
    typename data_T::value_type kernel_window[CONFIG_T::filt_height * CONFIG_T::filt_width * CONFIG_T::n_chan]) {

    #pragma HLS PIPELINE

    // Temporary buffer for popped (shifted) elements
    typename data_T::value_type shift_buffer[CONFIG_T::filt_height][CONFIG_T::n_chan];
    #pragma HLS ARRAY_PARTITION variable = shift_buffer complete dim = 0

UpdateBuffer:
    for (int i_ic = 0; i_ic < CONFIG_T::n_chan; i_ic++) {
        #pragma HLS UNROLL

        // Insert pixel(s) at end of shift buffer
        shift_buffer[CONFIG_T::filt_height - 1][i_ic] = in_elem[i_ic];
    }

LineBufferDataIn:
    for (int i_ic = 0; i_ic < CONFIG_T::n_chan; i_ic++) {
    // Shift the shift buffer into the line buffer
    LineBufferShift:
        for (unsigned i_ih = 1; i_ih < CONFIG_T::filt_height; i_ih++) {
            #pragma HLS UNROLL
            typename data_T::value_type pop_elem = line_buffer[i_ih - 1][i_ic].shift(
                shift_buffer[CONFIG_T::filt_height - i_ih][i_ic]); // Shift the line buffer, return the popped pixel
            shift_buffer[CONFIG_T::filt_height - i_ih - 1][i_ic] =
                pop_elem; // Popped element placed back into shift_buffer, one row up.
        }
    }
    kernel_shift_2d<data_T, CONFIG_T>(shift_buffer, kernel_window);
}

template <class data_T, class res_T, typename CONFIG_T>
void compute_output_buffer_2d(
    const data_T &in_elem,
    ap_shift_reg<typename data_T::value_type, CONFIG_T::in_width> line_buffer[MAX(CONFIG_T::filt_height - 1, 1)]
                                                                             [CONFIG_T::n_chan],
    hls::stream<res_T> &res_stream,
    typename CONFIG_T::weight_t weights[CONFIG_T::kernel_size * CONFIG_T::n_chan * CONFIG_T::n_filt],
    typename CONFIG_T::bias_t biases[CONFIG_T::n_filt]) {
    #pragma HLS INLINE

    // Thresholds
    const static int lShiftX = CONFIG_T::filt_width - 1;
    const static int lShiftY = CONFIG_T::filt_height - 1;

    // Counters
    static int pX = 0; // Pixel X
    static int pY = 0; // Pixel Y

    static int sX = 0; // Stride X
    static int sY = 0; // Stride Y

    static typename data_T::value_type kernel_data[CONFIG_T::filt_height * CONFIG_T::filt_width * CONFIG_T::n_chan];
    #pragma HLS ARRAY_PARTITION variable = kernel_data complete

    typename res_T::value_type res_out[CONFIG_T::n_filt];
    #pragma HLS ARRAY_PARTITION variable = res_out complete dim = 0

    res_T res_pack;
    #pragma HLS DATA_PACK variable = res_pack

    // Add pixel to buffer
    nnet::shift_line_buffer<data_T, CONFIG_T>(in_elem, line_buffer, kernel_data);

    // Check to see if we have a full kernel
    if ((sX - lShiftX) == 0 && (sY - lShiftY) == 0 && pY > lShiftY - 1 && pX > lShiftX - 1) {

        // Dense multiply
        #pragma HLS INLINE region
        if (CONFIG_T::strategy == nnet::latency) {
            dense_latency<typename data_T::value_type, typename res_T::value_type, typename CONFIG_T::mult_config>(
                kernel_data, res_out, weights, biases);
        } else {
            dense_resource<typename data_T::value_type, typename res_T::value_type, typename CONFIG_T::mult_config>(
                kernel_data, res_out, weights, biases);
        }

    // Pack output
    CastLoop:
        for (unsigned i_ic = 0; i_ic < CONFIG_T::n_filt; i_ic++) {
            #pragma HLS UNROLL
            res_pack[i_ic] = res_out[i_ic];
        }

        // Write output to stream when output ready
        res_stream.write(res_pack);
    }

    // Counter Housekeeping
    if (pX + 1 == CONFIG_T::in_width) // Includes padding, end of line (padded)
    {
        pX = 0;
        sX = 0;
        if (pY + 1 == CONFIG_T::in_height) { // Reached bottom of image
            pY = 0;
            sY = 0;
        } else {
            pY = pY + 1;
            // Update stride (threshold) ? subtract stride : increment stride
            sY = ((sY - lShiftY) == 0) ? sY - CONFIG_T::stride_height + 1 : sY + 1;
        }
    } else {
        pX = pX + 1;
        // Update stride (threshold) ? subtract stride : increment stride
        sX = ((sX - lShiftX) == 0) ? sX - CONFIG_T::stride_width + 1 : sX + 1;
    }
}

// Conv 1D compute output
template <class data_T, class res_T, typename CONFIG_T>
void compute_output_buffer_1d(
    const data_T &in_elem, hls::stream<res_T> &res_stream,
    typename CONFIG_T::weight_t weights[CONFIG_T::kernel_size * CONFIG_T::n_chan * CONFIG_T::n_filt],
    typename CONFIG_T::bias_t biases[CONFIG_T::n_filt]) {
    #pragma HLS INLINE

    // Thresholds
    const static int lShiftX = CONFIG_T::filt_width - 1;

    // Counters
    static int pX = 0; // pixel counter
    static int sX = 0; // stride counter

    static typename data_T::value_type kernel_data[CONFIG_T::filt_width * CONFIG_T::n_chan];
    #pragma HLS ARRAY_PARTITION variable = kernel_data complete

    typename res_T::value_type res_out[CONFIG_T::n_filt];
    #pragma HLS ARRAY_PARTITION variable = res_out complete dim = 0

    res_T res_pack;
    #pragma HLS DATA_PACK variable = res_pack

    // Add pixel to buffer
    nnet::kernel_shift_1d<data_T, CONFIG_T>(in_elem, kernel_data);

    // Check to see if we have a full kernel
    if ((sX - lShiftX) == 0 && pX > lShiftX - 1) {

        // Dense multiply
        #pragma HLS INLINE region
        if (CONFIG_T::strategy == nnet::latency) {
            dense_latency<typename data_T::value_type, typename res_T::value_type, typename CONFIG_T::mult_config>(
                kernel_data, res_out, weights, biases);
        } else {
            dense_resource<typename data_T::value_type, typename res_T::value_type, typename CONFIG_T::mult_config>(
                kernel_data, res_out, weights, biases);
        }

    // Pack output
    CastLoop:
        for (unsigned i_ic = 0; i_ic < CONFIG_T::n_filt; i_ic++) {
            #pragma HLS UNROLL
            res_pack[i_ic] = res_out[i_ic];
        }

        // Write output to stream when output ready
        res_stream.write(res_pack);
    }

    // Counter Housekeeping
    if (pX + 1 == CONFIG_T::in_width) // Includes padding, end of line (padded)
    {
        pX = 0;
        sX = 0;
    } else {
        pX = pX + 1;
        // Update stride (threshold) ? subtract stride : increment stride
        sX = ((sX - lShiftX) == 0) ? sX - CONFIG_T::stride_width + 1 : sX + 1;
    }
}

} // namespace nnet
#endif<|MERGE_RESOLUTION|>--- conflicted
+++ resolved
@@ -55,20 +55,6 @@
     return S - K + (idx - (S - K)) % S;
 }
 
-<<<<<<< HEAD
-template<unsigned K, unsigned S, unsigned W, unsigned min_width>
-unsigned scale_index(const unsigned idx) {
-    #pragma HLS INLINE
-    
-    if (W == min_width) {
-        return idx;
-    }
-
-    if (K >= S) {
-        return scale_index_K_gte_S<K, S, W>(idx);
-    } else {
-        return scale_index_K_lt_S<K, S, W>(idx);
-=======
 template <unsigned K, unsigned S, unsigned W> class scale_index_regular {
   public:
     static unsigned scale_index(const unsigned idx) {
@@ -79,7 +65,6 @@
         } else {
             return scale_index_K_lt_S<K, S, W>(idx);
         }
->>>>>>> 8523b2b9
     }
 };
 
