--- conflicted
+++ resolved
@@ -27,15 +27,8 @@
     #pragma HLS ARRAY_PARTITION variable=weights complete
     #pragma HLS ARRAY_PARTITION variable=biases complete
 
-<<<<<<< HEAD
-    int multiplier_limit =
-        CONFIG_T::n_pixels * (ceil(float(mult_n_in * mult_n_out) / float(CONFIG_T::reuse_factor)) -
-                              floor(float(CONFIG_T::mult_config::n_zeros) / float(CONFIG_T::reuse_factor)));
-    CONFIG_T::mult_config::template product<data_T, typename CONFIG_T::mult_config::weight_t>::limit(multiplier_limit);
-=======
     // Limit multipliers to control parallelization
     #pragma HLS ALLOCATION operation instances=mul limit=CONFIG_T::mult_config::multiplier_limit
->>>>>>> 3dbf7771
 
 PartitionLoop:
     for (int i_part = 0; i_part < CONFIG_T::n_partitions; i_part++) {
