<<<<<<< HEAD
#ifndef NNET_ACTIVATION_H_
#define NNET_ACTIVATION_H_

#include "ap_fixed.h"
#include "nnet_common.h"
#include <cmath>

namespace nnet {

struct activ_config {
    // IO size
    static const unsigned n_in = 10;

    // Internal info
    static const unsigned table_size = 1024;

    // Resource reuse info
    static const unsigned io_type = io_parallel;
    static const unsigned reuse_factor = 1;

    // Internal data type definitions
    typedef ap_fixed<18, 8> table_t;
};

// *************************************************
//       LINEAR Activation -- See Issue 53
// *************************************************
template <class data_T, class res_T, typename CONFIG_T> void linear(data_T data[CONFIG_T::n_in], res_T res[CONFIG_T::n_in]) {
    #pragma HLS PIPELINE

    for (int ii = 0; ii < CONFIG_T::n_in; ii++) {
        res[ii] = data[ii];
    }
}

// *************************************************
//       RELU Activation
// *************************************************
template <class data_T, class res_T, typename CONFIG_T> void relu(data_T data[CONFIG_T::n_in], res_T res[CONFIG_T::n_in]) {
    #pragma HLS PIPELINE

    data_T datareg;
    for (int ii = 0; ii < CONFIG_T::n_in; ii++) {
        datareg = data[ii];
        if (datareg > 0)
            res[ii] = datareg;
        else
            res[ii] = 0;
    }
}

template <class data_T, class res_T, int MAX_INT, typename CONFIG_T>
void relu_max(data_T data[CONFIG_T::n_in], res_T res[CONFIG_T::n_in]) {
    #pragma HLS PIPELINE

    data_T datareg;
    for (int ii = 0; ii < CONFIG_T::n_in; ii++) {
        datareg = data[ii];
        if (datareg < 0)
            res[ii] = 0;
        else if (datareg > MAX_INT)
            res[ii] = MAX_INT;
        else
            res[ii] = datareg;
    }
}

template <class data_T, class res_T, typename CONFIG_T> void relu6(data_T data[CONFIG_T::n_in], res_T res[CONFIG_T::n_in]) {
    relu_max<data_T, res_T, 6, CONFIG_T>(data, res);
}

template <class data_T, class res_T, typename CONFIG_T> void relu1(data_T data[CONFIG_T::n_in], res_T res[CONFIG_T::n_in]) {
    relu_max<data_T, res_T, 1, CONFIG_T>(data, res);
}

// *************************************************
//       Sigmoid Activation
// *************************************************
inline float sigmoid_fcn_float(float input) { return 1.0 / (1 + std::exp(-input)); }

template <typename CONFIG_T, int N_TABLE> void init_sigmoid_table(typename CONFIG_T::table_t table_out[N_TABLE]) {
    // Default logistic sigmoid function:
    //   result = 1/(1+e^(-x))
    for (int ii = 0; ii < N_TABLE; ii++) {
        // First, convert from table index to X-value (signed 8-bit, range -8 to +8)
        float in_val = 2 * 8.0 * (ii - float(N_TABLE) / 2.0) / float(N_TABLE);
        // Next, compute lookup table function
        typename CONFIG_T::table_t real_val = sigmoid_fcn_float(in_val);
        // std::cout << "Lookup table In Value: " << in_val << " Result: " << real_val << std::endl;
        table_out[ii] = real_val;
    }
}

template <class data_T, class res_T, typename CONFIG_T>
void sigmoid(data_T data[CONFIG_T::n_in], res_T res[CONFIG_T::n_in]) {
    // Initialize the lookup table
#ifdef __HLS_SYN__
    bool initialized = false;
    typename CONFIG_T::table_t sigmoid_table[CONFIG_T::table_size];
#else
    static bool initialized = false;
    static typename CONFIG_T::table_t sigmoid_table[CONFIG_T::table_size];
#endif
    if (!initialized) {
        init_sigmoid_table<CONFIG_T, CONFIG_T::table_size>(sigmoid_table);
        initialized = true;
    }

    #pragma HLS PIPELINE

    // Index into the lookup table based on data
    int data_round;
    int index;
    for (int ii = 0; ii < CONFIG_T::n_in; ii++) {
        data_round = data[ii] * CONFIG_T::table_size / 16;
        index = data_round + 8 * CONFIG_T::table_size / 16;
        if (index < 0)
            index = 0;
        if (index > CONFIG_T::table_size - 1)
            index = CONFIG_T::table_size - 1;
        res[ii] = (res_T)sigmoid_table[index];
    }
}

// *************************************************
//       Softmax Activation
// *************************************************

enum class softmax_implementation { latency = 0, legacy = 1, stable = 2, argmax = 3 };

inline float exp_fcn_float(float input) { return std::exp(input); }

template <class data_T, typename CONFIG_T> inline float softmax_real_val_from_idx(unsigned i) {
    // Treat the index as the top N bits
    static constexpr int N = ceillog2(CONFIG_T::table_size); // number of address bits for table
    data_T x(0);
    x(x.width - 1, x.width - N) = i;
    return (float)x;
}

template <class data_T, typename CONFIG_T> inline unsigned softmax_idx_from_real_val(data_T x) {
    // Slice the top N bits to get an index into the table
    static constexpr int N = ceillog2(CONFIG_T::table_size); // number of address bits for table
    ap_uint<N> y = x(x.width - 1, x.width - N);              // slice the top N bits of input
    return (unsigned)y(N - 1, 0);
}

template <class data_T, typename CONFIG_T>
void init_exp_table(typename CONFIG_T::exp_table_t table_out[CONFIG_T::table_size]) {
    // The template data_T is the data type used to address the table
    for (unsigned i = 0; i < CONFIG_T::table_size; i++) {
        // Slicing bits for address is going to round towards 0, so take the central value
        float x = softmax_real_val_from_idx<data_T, CONFIG_T>(i);
        typename CONFIG_T::exp_table_t exp_x = exp_fcn_float(x);
        table_out[i] = exp_x;
    }
}

template <class data_T, typename CONFIG_T>
void init_invert_table(typename CONFIG_T::inv_table_t table_out[CONFIG_T::table_size]) {
    // The template data_T is the data type used to address the table
    for (unsigned i = 0; i < CONFIG_T::table_size; i++) {
        float x = softmax_real_val_from_idx<data_T, CONFIG_T>(i);
        typename CONFIG_T::inv_table_t inv_x = 1.0 / x;
        table_out[i] = inv_x;
    }
}

template <class data_T, class res_T, typename CONFIG_T>
void softmax_latency(data_T data[CONFIG_T::n_in], res_T res[CONFIG_T::n_in]) {
    #pragma HLS pipeline
    // Initialize the lookup tables
#ifdef __HLS_SYN__
    bool initialized = false;
    typename CONFIG_T::exp_table_t exp_table[CONFIG_T::table_size];
    typename CONFIG_T::inv_table_t invert_table[CONFIG_T::table_size];
#else
    static bool initialized = false;
    static typename CONFIG_T::exp_table_t exp_table[CONFIG_T::table_size];
    static typename CONFIG_T::inv_table_t invert_table[CONFIG_T::table_size];

#endif
    if (!initialized) {
        // Note we are exponentiating the inputs, which have type data_T
        init_exp_table<data_T, CONFIG_T>(exp_table);
        // Note we are inverting the exponentials, which have type exp_table_t
        init_invert_table<typename CONFIG_T::exp_table_t, CONFIG_T>(invert_table);
        initialized = true;
    }

    // Calculate all the e^x's
    typename CONFIG_T::exp_table_t exp_res[CONFIG_T::n_in];
    #pragma HLS array_partition variable=exp_res complete
    typename CONFIG_T::exp_table_t exp_sum(0);
    for (unsigned i = 0; i < CONFIG_T::n_in; i++) {
        #pragma HLS unroll
        unsigned x = softmax_idx_from_real_val<data_T, CONFIG_T>(data[i]);
        exp_res[i] = exp_table[x];
    }

    // Explicitly sum the results with an adder tree.
    // Rounding & Saturation mode, which improve accuracy, prevent Vivado from expression balancing
    Op_add<typename CONFIG_T::exp_table_t> op_add;
    exp_sum =
        reduce<typename CONFIG_T::exp_table_t, CONFIG_T::n_in, Op_add<typename CONFIG_T::exp_table_t>>(exp_res, op_add);

    typename CONFIG_T::inv_table_t inv_exp_sum =
        invert_table[softmax_idx_from_real_val<typename CONFIG_T::exp_table_t, CONFIG_T>(exp_sum)];
    for (unsigned i = 0; i < CONFIG_T::n_in; i++) {
        #pragma HLS unroll
        res[i] = exp_res[i] * inv_exp_sum;
    }
}

template <class data_T, class res_T, typename CONFIG_T>
void softmax_stable(data_T data[CONFIG_T::n_in], res_T res[CONFIG_T::n_in]) {
    #pragma HLS pipeline
    // Initialize the lookup tables
#ifdef __HLS_SYN__
    bool initialized = false;
    typename CONFIG_T::exp_table_t exp_table[CONFIG_T::table_size];
    typename CONFIG_T::inv_table_t invert_table[CONFIG_T::table_size];
#else
    static bool initialized = false;
    static typename CONFIG_T::exp_table_t exp_table[CONFIG_T::table_size];
    static typename CONFIG_T::inv_table_t invert_table[CONFIG_T::table_size];

#endif
    if (!initialized) {
        // Note we are exponentiating the inputs, which have type data_T
        init_exp_table<data_T, CONFIG_T>(exp_table);
        // Note we are inverting the exponentials, which have type exp_table_t
        init_invert_table<typename CONFIG_T::exp_table_t, CONFIG_T>(invert_table);
        initialized = true;
    }

    // Find the max and compute all delta(x_i, x_max)
    Op_max<data_T> op_max;
    data_T x_max = reduce<data_T, CONFIG_T::n_in, Op_max<data_T>>(data, op_max);

    // For the diffs, use the same type as the input but force rounding and saturation
    ap_fixed<data_T::width, data_T::iwidth, AP_RND, AP_SAT> d_xi_xmax[CONFIG_T::n_in];
    for (unsigned i = 0; i < CONFIG_T::n_in; i++) {
        #pragma HLS unroll
        d_xi_xmax[i] = data[i] - x_max;
    }

    // Calculate all the e^x's
    typename CONFIG_T::exp_table_t exp_res[CONFIG_T::n_in];
    #pragma HLS array_partition variable=exp_res complete
    typename CONFIG_T::exp_table_t exp_sum(0);
    for (unsigned i = 0; i < CONFIG_T::n_in; i++) {
        #pragma HLS unroll
        unsigned x = softmax_idx_from_real_val<data_T, CONFIG_T>(d_xi_xmax[i]);
        exp_res[i] = exp_table[x];
    }

    // Explicitly sum the results with an adder tree.
    // Rounding & Saturation mode, which improve accuracy, prevent Vivado from expression balancing
    Op_add<typename CONFIG_T::exp_table_t> op_add;
    exp_sum =
        reduce<typename CONFIG_T::exp_table_t, CONFIG_T::n_in, Op_add<typename CONFIG_T::exp_table_t>>(exp_res, op_add);

    typename CONFIG_T::inv_table_t inv_exp_sum =
        invert_table[softmax_idx_from_real_val<typename CONFIG_T::exp_table_t, CONFIG_T>(exp_sum)];
    for (unsigned i = 0; i < CONFIG_T::n_in; i++) {
        #pragma HLS unroll
        res[i] = exp_res[i] * inv_exp_sum;
    }
}

template <typename CONFIG_T, int N_TABLE> void init_exp_table_legacy(typename CONFIG_T::exp_table_t table_out[N_TABLE]) {
    float exp_range = (float)CONFIG_T::exp_range;
    for (int ii = 0; ii < N_TABLE; ii++) {
        // First, convert from table index to X-value (signed 8-bit, range -8 to +8)
        float in_val = 2 * 8.0 * (ii - float(N_TABLE) / 2.0) / float(N_TABLE);
        // Next, compute lookup table function
        typename CONFIG_T::exp_table_t real_val = exp_fcn_float(in_val);
        // std::cout << "Lookup table In Value: " << in_val << " Result: " << real_val << std::endl;
        table_out[ii] = real_val;
    }
}

template <typename CONFIG_T, int N_TABLE> void init_invert_table_legacy(typename CONFIG_T::inv_table_t table_out[N_TABLE]) {
    float inv_range = (float)CONFIG_T::inv_range;
    // Inversion function:
    //   result = 1/x
    for (int ii = 0; ii < N_TABLE; ii++) {
        float in_val = inv_range * ii / float(N_TABLE);
        if (in_val > 0.0)
            table_out[ii] = 1.0 / in_val;
        else
            table_out[ii] = 0.0;
    }
}

template <class data_T, class res_T, typename CONFIG_T>
void softmax_legacy(data_T data[CONFIG_T::n_in], res_T res[CONFIG_T::n_in]) {
    #pragma HLS pipeline
    int exp_range = CONFIG_T::exp_range;
    int inv_range = CONFIG_T::inv_range;
    // Initialize the lookup table
#ifdef __HLS_SYN__
    bool initialized = false;
    typename CONFIG_T::exp_table_t exp_table[CONFIG_T::table_size];
    typename CONFIG_T::inv_table_t invert_table[CONFIG_T::table_size];
#else
    static bool initialized = false;
    static typename CONFIG_T::exp_table_t exp_table[CONFIG_T::table_size];
    static typename CONFIG_T::inv_table_t invert_table[CONFIG_T::table_size];
#endif
    if (!initialized) {
        init_exp_table_legacy<CONFIG_T, CONFIG_T::table_size>(exp_table);
        init_invert_table_legacy<CONFIG_T, CONFIG_T::table_size>(invert_table);
        initialized = true;
    }

    // Index into the lookup table based on data for exponentials
    typename CONFIG_T::exp_table_t exp_res[CONFIG_T::n_in]; // different, independent, fixed point precision
    typename CONFIG_T::exp_table_t exp_diff_res;            // different, independent, fixed point precision
    typename CONFIG_T::exp_table_t data_cache[CONFIG_T::n_in];
    int data_round;
    int index;

    #pragma HLS array_partition variable=data_cache complete

    typename CONFIG_T::accum_t denominator;
    typename CONFIG_T::inv_table_t deno_inver;

    denominator = 0;
    for (int ii = 0; ii < CONFIG_T::n_in; ii++) {
        data_round = data[ii] * (CONFIG_T::table_size / (exp_range * 2));
        index = data_round + exp_range * (CONFIG_T::table_size / (exp_range * 2));
        if (index < 0)
            index = 0;
        if (index > CONFIG_T::table_size - 1)
            index = CONFIG_T::table_size - 1;
        denominator += exp_table[index];
        data_cache[ii] = exp_table[index];
    }

    // using lookup table for inverse
    int exp_res_index = denominator * (CONFIG_T::table_size / inv_range);

    if (exp_res_index < 0)
        exp_res_index = 0;
    if (exp_res_index > CONFIG_T::table_size - 1)
        exp_res_index = CONFIG_T::table_size - 1;
    deno_inver = invert_table[exp_res_index];

    for (int ii = 0; ii < CONFIG_T::n_in; ii++) {
        res[ii] = (res_T)(data_cache[ii] * deno_inver);
    }
}

template <class data_T, class res_T, typename CONFIG_T>
void softmax_argmax(data_T data[CONFIG_T::n_in], res_T res[CONFIG_T::n_in]) {
    for (int i = 0; i < CONFIG_T::n_in; i++) {
        #pragma HLS UNROLL
        res[i] = (res_T)0;
    }

    data_T maximum = data[0];
    int idx = 0;

    for (int i = 1; i < CONFIG_T::n_in; i++) {
        #pragma HLS PIPELINE
        if (data[i] > maximum) {
            maximum = data[i];
            idx = i;
        }
    }

    res[idx] = (res_T)1;
}

template <class data_T, class res_T, typename CONFIG_T>
void softmax(data_T data[CONFIG_T::n_in], res_T res[CONFIG_T::n_in]) {
    #pragma HLS inline
    switch (CONFIG_T::implementation) {
    case softmax_implementation::latency:
        softmax_latency<data_T, res_T, CONFIG_T>(data, res);
        break;
    case softmax_implementation::stable:
        softmax_stable<data_T, res_T, CONFIG_T>(data, res);
        break;
    case softmax_implementation::legacy:
        softmax_legacy<data_T, res_T, CONFIG_T>(data, res);
        break;
    case softmax_implementation::argmax:
        softmax_argmax<data_T, res_T, CONFIG_T>(data, res);
        break;
    }
}

// *************************************************
//       TanH Activation
// *************************************************
template <typename CONFIG_T, int N_TABLE> void init_tanh_table(typename CONFIG_T::table_t table_out[N_TABLE]) {
    // Implement tanh lookup
    for (int ii = 0; ii < N_TABLE; ii++) {
        // First, convert from table index to X-value (signed 8-bit, range -4 to +4)
        float in_val = 2 * 4.0 * (ii - float(N_TABLE) / 2.0) / float(N_TABLE);
        // Next, compute lookup table function
        typename CONFIG_T::table_t real_val = tanh(in_val);
        // std::cout << "Tanh:  Lookup table Index: " <<  ii<< " In Value: " << in_val << " Result: " << real_val <<
        // std::endl;
        table_out[ii] = real_val;
    }
}

template <class data_T, class res_T, typename CONFIG_T> void tanh(data_T data[CONFIG_T::n_in], res_T res[CONFIG_T::n_in]) {
    // Initialize the lookup table
#ifdef __HLS_SYN__
    bool initialized = false;
    typename CONFIG_T::table_t tanh_table[CONFIG_T::table_size];
#else
    static bool initialized = false;
    static typename CONFIG_T::table_t tanh_table[CONFIG_T::table_size];
#endif
    if (!initialized) {
        init_tanh_table<CONFIG_T, CONFIG_T::table_size>(tanh_table);
        initialized = true;
    }

    #pragma HLS PIPELINE

    // Index into the lookup table based on data
    int data_round;
    int index;
    for (int ii = 0; ii < CONFIG_T::n_in; ii++) {
        data_round = data[ii] * CONFIG_T::table_size / 8;
        index = data_round + 4 * CONFIG_T::table_size / 8;
        // std::cout << "Input: "  << data[ii] << " Round: " << data_round << " Index: " << index << std::endl;
        if (index < 0)
            index = 0;
        if (index > CONFIG_T::table_size - 1)
            index = CONFIG_T::table_size - 1;
        res[ii] = (res_T)tanh_table[index];
    }
}

// *************************************************
//       UnaryLUT Activation
// *************************************************
template <int table_size, class data_T> inline unsigned get_index_unary_lut(data_T x) {
    // Slice the top N bits to get an index into the table
    static constexpr int N = ceillog2(table_size);
    return (unsigned)(x(x.width - 1, 0));
}

template <class data_T, class res_T, typename CONFIG_T>
void unary_lut(data_T data[CONFIG_T::n_in], res_T res[CONFIG_T::n_in],
               typename CONFIG_T::table_t table[CONFIG_T::table_size]) {
    #pragma HLS function_instantiate variable=table
    #pragma HLS ARRAY_PARTITION variable=table

    for (int ii = 0; ii < CONFIG_T::n_in; ii++) {
        #pragma HLS UNROLL
        unsigned index = get_index_unary_lut<CONFIG_T::table_size>(data[ii]);
        res[ii] = (res_T)table[index];
    }
}

// *************************************************
//       Hard sigmoid Activation
// *************************************************
template <class data_T, class res_T, typename CONFIG_T>
void hard_sigmoid(data_T data[CONFIG_T::n_in], res_T res[CONFIG_T::n_in]) {
    #pragma HLS PIPELINE

    for (int ii = 0; ii < CONFIG_T::n_in; ii++) {
        auto datareg = CONFIG_T::slope * data[ii] + CONFIG_T::shift;
        if (datareg > 1)
            datareg = 1;
        else if (datareg < 0)
            datareg = 0;
        res[ii] = datareg;
    }
}

template <class data_T, class res_T, typename CONFIG_T>
void hard_tanh(data_T data[CONFIG_T::n_in], res_T res[CONFIG_T::n_in]) {
    if (CONFIG_T::io_type == io_parallel) {
        #pragma HLS PIPELINE
    }

    for (int ii = 0; ii < CONFIG_T::n_in; ii++) {
        auto sigmoid = CONFIG_T::slope * data[ii] + CONFIG_T::shift;
        if (sigmoid > 1)
            sigmoid = 1;
        else if (sigmoid < 0)
            sigmoid = 0;
        res[ii] = 2 * sigmoid - 1;
    }
}

// *************************************************
//       Leaky RELU Activation
// *************************************************
template <class data_T, class res_T, typename CONFIG_T>
void leaky_relu(data_T data[CONFIG_T::n_in], data_T alpha, res_T res[CONFIG_T::n_in]) {
    #pragma HLS PIPELINE

    data_T datareg;
    for (int ii = 0; ii < CONFIG_T::n_in; ii++) {
        datareg = data[ii];
        if (datareg > 0)
            res[ii] = datareg;
        else
            res[ii] = alpha * datareg;
    }
}

// *************************************************
//       Thresholded RELU Activation
// *************************************************
template <class data_T, class res_T, typename CONFIG_T>
void thresholded_relu(data_T data[CONFIG_T::n_in], data_T theta, res_T res[CONFIG_T::n_in]) {
    #pragma HLS PIPELINE

    data_T datareg;
    for (int ii = 0; ii < CONFIG_T::n_in; ii++) {
        datareg = data[ii];
        if (datareg > theta)
            res[ii] = datareg;
        else
            res[ii] = 0;
    }
}

// *************************************************
//       Softplus Activation
// *************************************************
inline float softplus_fcn_float(float input) { return std::log(std::exp(input) + 1.); }

template <typename CONFIG_T, int N_TABLE> void init_softplus_table(typename CONFIG_T::table_t table_out[N_TABLE]) {
    // Default softplus function:
    //   result = log(exp(x) + 1)
    for (int ii = 0; ii < N_TABLE; ii++) {
        // First, convert from table index to X-value (signed 8-bit, range -8 to +8)
        float in_val = 2 * 8.0 * (ii - float(N_TABLE) / 2.0) / float(N_TABLE);
        // Next, compute lookup table function
        typename CONFIG_T::table_t real_val = softplus_fcn_float(in_val);
        // std::cout << "Lookup table In Value: " << in_val << " Result: " << real_val << std::endl;
        table_out[ii] = real_val;
    }
}

template <class data_T, class res_T, typename CONFIG_T>
void softplus(data_T data[CONFIG_T::n_in], res_T res[CONFIG_T::n_in]) {
    // Initialize the lookup table
#ifdef __HLS_SYN__
    bool initialized = false;
    typename CONFIG_T::table_t softplus_table[CONFIG_T::table_size];
#else
    static bool initialized = false;
    static typename CONFIG_T::table_t softplus_table[CONFIG_T::table_size];
#endif
    if (!initialized) {
        init_softplus_table<CONFIG_T, CONFIG_T::table_size>(softplus_table);
        initialized = true;
    }

    #pragma HLS PIPELINE

    // Index into the lookup table based on data
    int data_round;
    int index;
    for (int ii = 0; ii < CONFIG_T::n_in; ii++) {
        data_round = data[ii] * CONFIG_T::table_size / 16;
        index = data_round + 8 * CONFIG_T::table_size / 16;
        if (index < 0)
            index = 0;
        if (index > CONFIG_T::table_size - 1)
            index = CONFIG_T::table_size - 1;
        res[ii] = (res_T)softplus_table[index];
    }
}

// *************************************************
//       Softsign Activation
// *************************************************
inline float softsign_fcn_float(float input) { return input / (std::abs(input) + 1.); }

template <typename CONFIG_T, int N_TABLE> void init_softsign_table(typename CONFIG_T::table_t table_out[N_TABLE]) {
    // Default softsign function:
    //   result = x / (abs(x) + 1)
    for (int ii = 0; ii < N_TABLE; ii++) {
        // First, convert from table index to X-value (signed 8-bit, range -8 to +8)
        float in_val = 2 * 8.0 * (ii - float(N_TABLE) / 2.0) / float(N_TABLE);
        // Next, compute lookup table function
        typename CONFIG_T::table_t real_val = softsign_fcn_float(in_val);
        // std::cout << "Lookup table In Value: " << in_val << " Result: " << real_val << std::endl;
        table_out[ii] = real_val;
    }
}

template <class data_T, class res_T, typename CONFIG_T>
void softsign(data_T data[CONFIG_T::n_in], res_T res[CONFIG_T::n_in]) {
    // Initialize the lookup table
#ifdef __HLS_SYN__
    bool initialized = false;
    typename CONFIG_T::table_t softsign_table[CONFIG_T::table_size];
#else
    static bool initialized = false;
    static typename CONFIG_T::table_t softsign_table[CONFIG_T::table_size];
#endif
    if (!initialized) {
        init_softsign_table<CONFIG_T, CONFIG_T::table_size>(softsign_table);
        initialized = true;
    }

    #pragma HLS PIPELINE

    // Index into the lookup table based on data
    int data_round;
    int index;
    for (int ii = 0; ii < CONFIG_T::n_in; ii++) {
        data_round = data[ii] * CONFIG_T::table_size / 16;
        index = data_round + 8 * CONFIG_T::table_size / 16;
        if (index < 0)
            index = 0;
        if (index > CONFIG_T::table_size - 1)
            index = CONFIG_T::table_size - 1;
        res[ii] = (res_T)softsign_table[index];
    }
}

// *************************************************
//       ELU Activation
// *************************************************
inline float elu_fcn_float(float input) { return std::exp(input) - 1.; }

template <typename CONFIG_T, int N_TABLE> void init_elu_table(typename CONFIG_T::table_t table_out[N_TABLE]) {
    // Default ELU function:
    //   result = alpha * (e^(x) - 1)
    for (int ii = 0; ii < N_TABLE; ii++) {
        // First, convert from table index to X-value (signed 8-bit, range -8 to 0)
        float in_val = -8.0 * ii / float(N_TABLE);
        // Next, compute lookup table function
        typename CONFIG_T::table_t real_val = elu_fcn_float(in_val);
        // std::cout << "Lookup table In Value: " << in_val << " Result: " << real_val << std::endl;
        table_out[ii] = real_val;
    }
}

template <class data_T, class res_T, typename CONFIG_T>
void elu(data_T data[CONFIG_T::n_in], const res_T alpha, res_T res[CONFIG_T::n_in]) {
    // Initialize the lookup table
#ifdef __HLS_SYN__
    bool initialized = false;
    typename CONFIG_T::table_t elu_table[CONFIG_T::table_size];
#else
    static bool initialized = false;
    static typename CONFIG_T::table_t elu_table[CONFIG_T::table_size];
#endif
    if (!initialized) {
        init_elu_table<CONFIG_T, CONFIG_T::table_size>(elu_table);
        initialized = true;
    }

    #pragma HLS PIPELINE

    data_T datareg;
    // Index into the lookup table based on data
    int index;
    for (int ii = 0; ii < CONFIG_T::n_in; ii++) {
        datareg = data[ii];
        if (datareg >= 0) {
            res[ii] = datareg;
        } else {
            index = datareg * CONFIG_T::table_size / -8;
            if (index > CONFIG_T::table_size - 1)
                index = CONFIG_T::table_size - 1;
            res[ii] = alpha * elu_table[index];
        }
    }
}

template <class data_T, class res_T, typename CONFIG_T> void elu(data_T data[CONFIG_T::n_in], res_T res[CONFIG_T::n_in]) {
    elu<data_T, res_T, CONFIG_T>(data, 1.0, res);
}

// *************************************************
//       SELU Activation
// *************************************************
inline float selu_fcn_float(float input) {
    return 1.0507009873554804934193349852946 * (1.6732632423543772848170429916717 * (std::exp(input) - 1.));
}

template <typename CONFIG_T, int N_TABLE> void init_selu_table(typename CONFIG_T::table_t table_out[N_TABLE]) {
    // Default SELU function:
    //   result = 1.05 * (1.673 * (e^(x) - 1))
    for (int ii = 0; ii < N_TABLE; ii++) {
        // First, convert from table index to X-value (signed 8-bit, range -8 to 0)
        float in_val = -8.0 * ii / float(N_TABLE);
        // Next, compute lookup table function
        typename CONFIG_T::table_t real_val = selu_fcn_float(in_val);
        // std::cout << "Lookup table In Value: " << in_val << " Result: " << real_val << std::endl;
        table_out[ii] = real_val;
    }
}

template <class data_T, class res_T, typename CONFIG_T> void selu(data_T data[CONFIG_T::n_in], res_T res[CONFIG_T::n_in]) {
    // Initialize the lookup table
#ifdef __HLS_SYN__
    bool initialized = false;
    typename CONFIG_T::table_t selu_table[CONFIG_T::table_size];
#else
    static bool initialized = false;
    static typename CONFIG_T::table_t selu_table[CONFIG_T::table_size];
#endif
    if (!initialized) {
        init_selu_table<CONFIG_T, CONFIG_T::table_size>(selu_table);
        initialized = true;
    }

    #pragma HLS PIPELINE

    data_T datareg;
    // Index into the lookup table based on data
    int index;
    for (int ii = 0; ii < CONFIG_T::n_in; ii++) {
        datareg = data[ii];
        if (datareg >= 0) {
            res[ii] = res_T(1.0507009873554804934193349852946) * datareg;
        } else {
            index = datareg * CONFIG_T::table_size / -8;
            if (index > CONFIG_T::table_size - 1)
                index = CONFIG_T::table_size - 1;
            res[ii] = selu_table[index];
        }
    }
}

// *************************************************
//       PReLU Activation
// *************************************************
template <class data_T, class res_T, typename CONFIG_T>
void prelu(data_T data[CONFIG_T::n_in], data_T alpha[CONFIG_T::n_in], res_T res[CONFIG_T::n_in]) {
    #pragma HLS PIPELINE

    data_T datareg;
    for (int ii = 0; ii < CONFIG_T::n_in; ii++) {
        datareg = data[ii];
        if (datareg > 0)
            res[ii] = datareg;
        else
            res[ii] = alpha[ii] * datareg;
    }
}

// *************************************************
//       Binary TanH Activation
// *************************************************
template <class data_T, class res_T, typename CONFIG_T>
void binary_tanh(data_T data[CONFIG_T::n_in], res_T res[CONFIG_T::n_in]) {
    #pragma HLS PIPELINE

    data_T datareg;
    res_T cache;
    for (int ii = 0; ii < CONFIG_T::n_in; ii++) {
        datareg = data[ii];
        if (datareg > 0)
            cache = 1;
        else
            cache = -1;

        res[ii] = (res_T)cache;
    }
}

// *************************************************
//       Ternary TanH Activation
// *************************************************
template <class data_T, class res_T, typename CONFIG_T>
void ternary_tanh(data_T data[CONFIG_T::n_in], res_T res[CONFIG_T::n_in]) {
    #pragma HLS PIPELINE

    data_T datareg;
    res_T cache;
    for (int ii = 0; ii < CONFIG_T::n_in; ii++) {
        datareg = 2 * data[ii];
        if (datareg > 1)
            cache = 1;
        else if (datareg > -1 && datareg <= 1)
            cache = 0;
        else
            cache = -1;

        res[ii] = (res_T)cache;
    }
}

} // namespace nnet

#endif
=======
#ifndef NNET_ACTIVATION_H_
#define NNET_ACTIVATION_H_

#include "ap_fixed.h"
#include "nnet_common.h"
#include <cmath>

namespace nnet {

struct activ_config {
    // IO size
    static const unsigned n_in = 10;

    // Internal info
    static const unsigned table_size = 1024;

    // Resource reuse info
    static const unsigned io_type = io_parallel;
    static const unsigned reuse_factor = 1;

    // Internal data type definitions
    typedef ap_fixed<18, 8> table_t;
};

// *************************************************
//       LINEAR Activation -- See Issue 53
// *************************************************
template <class data_T, class res_T, typename CONFIG_T> void linear(data_T data[CONFIG_T::n_in], res_T res[CONFIG_T::n_in]) {
    #pragma HLS PIPELINE

    for (int ii = 0; ii < CONFIG_T::n_in; ii++) {
        res[ii] = data[ii];
    }
}

// *************************************************
//       RELU Activation
// *************************************************
template <class data_T, class res_T, typename CONFIG_T> void relu(data_T data[CONFIG_T::n_in], res_T res[CONFIG_T::n_in]) {
    #pragma HLS PIPELINE

    data_T datareg;
    for (int ii = 0; ii < CONFIG_T::n_in; ii++) {
        datareg = data[ii];
        if (datareg > 0)
            res[ii] = datareg;
        else
            res[ii] = 0;
    }
}

template <class data_T, class res_T, int MAX_INT, typename CONFIG_T>
void relu_max(data_T data[CONFIG_T::n_in], res_T res[CONFIG_T::n_in]) {
    #pragma HLS PIPELINE

    data_T datareg;
    for (int ii = 0; ii < CONFIG_T::n_in; ii++) {
        datareg = data[ii];
        if (datareg < 0)
            res[ii] = 0;
        else if (datareg > MAX_INT)
            res[ii] = MAX_INT;
        else
            res[ii] = datareg;
    }
}

template <class data_T, class res_T, typename CONFIG_T> void relu6(data_T data[CONFIG_T::n_in], res_T res[CONFIG_T::n_in]) {
    relu_max<data_T, res_T, 6, CONFIG_T>(data, res);
}

template <class data_T, class res_T, typename CONFIG_T> void relu1(data_T data[CONFIG_T::n_in], res_T res[CONFIG_T::n_in]) {
    relu_max<data_T, res_T, 1, CONFIG_T>(data, res);
}

// *************************************************
//       Sigmoid Activation
// *************************************************
inline float sigmoid_fcn_float(float input) { return 1.0 / (1 + std::exp(-input)); }

template <typename CONFIG_T, int N_TABLE> void init_sigmoid_table(typename CONFIG_T::table_t table_out[N_TABLE]) {
    // Default logistic sigmoid function:
    //   result = 1/(1+e^(-x))
    for (int ii = 0; ii < N_TABLE; ii++) {
        // First, convert from table index to X-value (signed 8-bit, range -8 to +8)
        float in_val = 2 * 8.0 * (ii - float(N_TABLE) / 2.0) / float(N_TABLE);
        // Next, compute lookup table function
        typename CONFIG_T::table_t real_val = sigmoid_fcn_float(in_val);
        // std::cout << "Lookup table In Value: " << in_val << " Result: " << real_val << std::endl;
        table_out[ii] = real_val;
    }
}

template <class data_T, class res_T, typename CONFIG_T>
void sigmoid(data_T data[CONFIG_T::n_in], res_T res[CONFIG_T::n_in]) {
    // Initialize the lookup table
#ifdef __HLS_SYN__
    bool initialized = false;
    typename CONFIG_T::table_t sigmoid_table[CONFIG_T::table_size];
#else
    static bool initialized = false;
    static typename CONFIG_T::table_t sigmoid_table[CONFIG_T::table_size];
#endif
    if (!initialized) {
        init_sigmoid_table<CONFIG_T, CONFIG_T::table_size>(sigmoid_table);
        initialized = true;
    }

    #pragma HLS PIPELINE

    // Index into the lookup table based on data
    int data_round;
    int index;
    for (int ii = 0; ii < CONFIG_T::n_in; ii++) {
        data_round = data[ii] * CONFIG_T::table_size / 16;
        index = data_round + 8 * CONFIG_T::table_size / 16;
        if (index < 0)
            index = 0;
        if (index > CONFIG_T::table_size - 1)
            index = CONFIG_T::table_size - 1;
        res[ii] = (res_T)sigmoid_table[index];
    }
}

// *************************************************
//       Softmax Activation
// *************************************************

enum class softmax_implementation { latency = 0, legacy = 1, stable = 2, argmax = 3 };

inline float exp_fcn_float(float input) { return std::exp(input); }

template <class data_T, typename CONFIG_T> inline float softmax_real_val_from_idx(unsigned i) {
    // Treat the index as the top N bits
    static constexpr int N = ceillog2(CONFIG_T::table_size); // number of address bits for table
    data_T x(0);
    x(x.width - 1, x.width - N) = i;
    return (float)x;
}

template <class data_T, typename CONFIG_T> inline unsigned softmax_idx_from_real_val(data_T x) {
    // Slice the top N bits to get an index into the table
    static constexpr int N = ceillog2(CONFIG_T::table_size); // number of address bits for table
    ap_uint<N> y = x(x.width - 1, x.width - N);              // slice the top N bits of input
    return (unsigned)y(N - 1, 0);
}

template <class data_T, typename CONFIG_T>
void init_exp_table(typename CONFIG_T::exp_table_t table_out[CONFIG_T::table_size]) {
    // The template data_T is the data type used to address the table
    for (unsigned i = 0; i < CONFIG_T::table_size; i++) {
        // Slicing bits for address is going to round towards 0, so take the central value
        float x = softmax_real_val_from_idx<data_T, CONFIG_T>(i);
        typename CONFIG_T::exp_table_t exp_x = exp_fcn_float(x);
        table_out[i] = exp_x;
    }
}

template <class data_T, typename CONFIG_T>
void init_invert_table(typename CONFIG_T::inv_table_t table_out[CONFIG_T::table_size]) {
    // The template data_T is the data type used to address the table
    for (unsigned i = 0; i < CONFIG_T::table_size; i++) {
        float x = softmax_real_val_from_idx<data_T, CONFIG_T>(i);
        typename CONFIG_T::inv_table_t inv_x = 1 / x;
        table_out[i] = inv_x;
    }
}

template <class data_T, class res_T, typename CONFIG_T>
void softmax_latency(data_T data[CONFIG_T::n_in], res_T res[CONFIG_T::n_in]) {
    #pragma HLS pipeline
    // Initialize the lookup tables
#ifdef __HLS_SYN__
    bool initialized = false;
    typename CONFIG_T::exp_table_t exp_table[CONFIG_T::table_size];
    typename CONFIG_T::inv_table_t invert_table[CONFIG_T::table_size];
#else
    static bool initialized = false;
    static typename CONFIG_T::exp_table_t exp_table[CONFIG_T::table_size];
    static typename CONFIG_T::inv_table_t invert_table[CONFIG_T::table_size];

#endif
    if (!initialized) {
        // Note we are exponentiating the inputs, which have type data_T
        init_exp_table<data_T, CONFIG_T>(exp_table);
        // Note we are inverting the exponentials, which have type exp_table_t
        init_invert_table<typename CONFIG_T::exp_table_t, CONFIG_T>(invert_table);
        initialized = true;
    }

    // Calculate all the e^x's
    typename CONFIG_T::exp_table_t exp_res[CONFIG_T::n_in];
    #pragma HLS array_partition variable=exp_res complete
    typename CONFIG_T::exp_table_t exp_sum(0);
    for (unsigned i = 0; i < CONFIG_T::n_in; i++) {
        #pragma HLS unroll
        unsigned x = softmax_idx_from_real_val<data_T, CONFIG_T>(data[i]);
        exp_res[i] = exp_table[x];
    }

    // Explicitly sum the results with an adder tree.
    // Rounding & Saturation mode, which improve accuracy, prevent Vivado from expression balancing
    Op_add<typename CONFIG_T::exp_table_t> op_add;
    exp_sum =
        reduce<typename CONFIG_T::exp_table_t, CONFIG_T::n_in, Op_add<typename CONFIG_T::exp_table_t>>(exp_res, op_add);

    typename CONFIG_T::inv_table_t inv_exp_sum =
        invert_table[softmax_idx_from_real_val<typename CONFIG_T::exp_table_t, CONFIG_T>(exp_sum)];
    for (unsigned i = 0; i < CONFIG_T::n_in; i++) {
        #pragma HLS unroll
        res[i] = exp_res[i] * inv_exp_sum;
    }
}

template <class data_T, class res_T, typename CONFIG_T>
void softmax_stable(data_T data[CONFIG_T::n_in], res_T res[CONFIG_T::n_in]) {
    #pragma HLS pipeline
    // Initialize the lookup tables
#ifdef __HLS_SYN__
    bool initialized = false;
    typename CONFIG_T::exp_table_t exp_table[CONFIG_T::table_size];
    typename CONFIG_T::inv_table_t invert_table[CONFIG_T::table_size];
#else
    static bool initialized = false;
    static typename CONFIG_T::exp_table_t exp_table[CONFIG_T::table_size];
    static typename CONFIG_T::inv_table_t invert_table[CONFIG_T::table_size];

#endif
    if (!initialized) {
        // Note we are exponentiating the inputs, which have type data_T
        init_exp_table<data_T, CONFIG_T>(exp_table);
        // Note we are inverting the exponentials, which have type exp_table_t
        init_invert_table<typename CONFIG_T::exp_table_t, CONFIG_T>(invert_table);
        initialized = true;
    }

    // Find the max and compute all delta(x_i, x_max)
    Op_max<data_T> op_max;
    data_T x_max = reduce<data_T, CONFIG_T::n_in, Op_max<data_T>>(data, op_max);

    // For the diffs, use the same type as the input but force rounding and saturation
    ap_fixed<data_T::width, data_T::iwidth, AP_RND, AP_SAT> d_xi_xmax[CONFIG_T::n_in];
    for (unsigned i = 0; i < CONFIG_T::n_in; i++) {
        #pragma HLS unroll
        d_xi_xmax[i] = data[i] - x_max;
    }

    // Calculate all the e^x's
    typename CONFIG_T::exp_table_t exp_res[CONFIG_T::n_in];
    #pragma HLS array_partition variable=exp_res complete
    typename CONFIG_T::exp_table_t exp_sum(0);
    for (unsigned i = 0; i < CONFIG_T::n_in; i++) {
        #pragma HLS unroll
        unsigned x = softmax_idx_from_real_val<data_T, CONFIG_T>(d_xi_xmax[i]);
        exp_res[i] = exp_table[x];
    }

    // Explicitly sum the results with an adder tree.
    // Rounding & Saturation mode, which improve accuracy, prevent Vivado from expression balancing
    Op_add<typename CONFIG_T::exp_table_t> op_add;
    exp_sum =
        reduce<typename CONFIG_T::exp_table_t, CONFIG_T::n_in, Op_add<typename CONFIG_T::exp_table_t>>(exp_res, op_add);

    typename CONFIG_T::inv_table_t inv_exp_sum =
        invert_table[softmax_idx_from_real_val<typename CONFIG_T::exp_table_t, CONFIG_T>(exp_sum)];
    for (unsigned i = 0; i < CONFIG_T::n_in; i++) {
        #pragma HLS unroll
        res[i] = exp_res[i] * inv_exp_sum;
    }
}

template <typename CONFIG_T, int N_TABLE> void init_exp_table_legacy(typename CONFIG_T::table_t table_out[N_TABLE]) {
    for (int ii = 0; ii < N_TABLE; ii++) {
        // First, convert from table index to X-value (signed 8-bit, range -8 to +8)
        float in_val = 2 * 8.0 * (ii - float(N_TABLE) / 2.0) / float(N_TABLE);
        // Next, compute lookup table function
        typename CONFIG_T::table_t real_val = exp_fcn_float(in_val);
        // std::cout << "Lookup table In Value: " << in_val << " Result: " << real_val << std::endl;
        table_out[ii] = real_val;
    }
}

template <typename CONFIG_T, int N_TABLE> void init_invert_table_legacy(typename CONFIG_T::table_t table_out[N_TABLE]) {
    // Inversion function:
    //   result = 1/x
    for (int ii = 0; ii < N_TABLE; ii++) {
        // First, convert from table index to X-value (signed 8-bit, range 0 to +64)
        float in_val = 64.0 * ii / float(N_TABLE);
        // Next, compute lookup table function
        if (in_val > 0.0)
            table_out[ii] = 1.0 / in_val;
        else
            table_out[ii] = 0.0;
    }
}

template <class data_T, class res_T, typename CONFIG_T>
void softmax_legacy(data_T data[CONFIG_T::n_in], res_T res[CONFIG_T::n_in]) {
    // Initialize the lookup table
#ifdef __HLS_SYN__
    bool initialized = false;
    typename CONFIG_T::table_t exp_table[CONFIG_T::table_size];
    typename CONFIG_T::table_t invert_table[CONFIG_T::table_size];
#else
    static bool initialized = false;
    static typename CONFIG_T::table_t exp_table[CONFIG_T::table_size];
    static typename CONFIG_T::table_t invert_table[CONFIG_T::table_size];
#endif
    if (!initialized) {
        init_exp_table_legacy<CONFIG_T, CONFIG_T::table_size>(exp_table);
        init_invert_table_legacy<CONFIG_T, CONFIG_T::table_size>(invert_table);
        initialized = true;
    }

    #pragma HLS PIPELINE

    // Index into the lookup table based on data for exponentials
    typename CONFIG_T::table_t exp_res[CONFIG_T::n_in]; // different, independent, fixed point precision
    typename CONFIG_T::table_t exp_diff_res;            // different, independent, fixed point precision
    data_T data_cache[CONFIG_T::n_in];
    int data_round;
    int index;
    for (int ii = 0; ii < CONFIG_T::n_in; ii++) {
        data_cache[ii] = data[ii];
        exp_res[ii] = 0;
    }

    for (int ii = 0; ii < CONFIG_T::n_in; ii++) {
        for (int jj = 0; jj < CONFIG_T::n_in; jj++) {
            if (ii == jj)
                exp_diff_res = 1;
            else {
                data_round = (data_cache[jj] - data_cache[ii]) * CONFIG_T::table_size / 16;
                index = data_round + 8 * CONFIG_T::table_size / 16;
                if (index < 0)
                    index = 0;
                if (index > CONFIG_T::table_size - 1)
                    index = CONFIG_T::table_size - 1;
                exp_diff_res = exp_table[index];
            }
            exp_res[ii] += exp_diff_res;
        }
    }

    // Second loop to invert
    for (int ii = 0; ii < CONFIG_T::n_in; ii++) {
        int exp_res_index = exp_res[ii] * CONFIG_T::table_size / 64;
        if (exp_res_index < 0)
            exp_res_index = 0;
        if (exp_res_index > CONFIG_T::table_size - 1)
            exp_res_index = CONFIG_T::table_size - 1;
        // typename CONFIG_T::table_t exp_res_invert = invert_table[exp_res_index];
        res[ii] = (res_T)invert_table[exp_res_index];
    }
}

template <class data_T, class res_T, typename CONFIG_T>
void softmax_argmax(data_T data[CONFIG_T::n_in], res_T res[CONFIG_T::n_in]) {
    for (int i = 0; i < CONFIG_T::n_in; i++) {
        #pragma HLS UNROLL
        res[i] = (res_T)0;
    }

    data_T maximum = data[0];
    int idx = 0;

    for (int i = 1; i < CONFIG_T::n_in; i++) {
        #pragma HLS PIPELINE
        if (data[i] > maximum) {
            maximum = data[i];
            idx = i;
        }
    }

    res[idx] = (res_T)1;
}

template <class data_T, class res_T, typename CONFIG_T>
void softmax(data_T data[CONFIG_T::n_in], res_T res[CONFIG_T::n_in]) {
    #pragma HLS inline
    switch (CONFIG_T::implementation) {
    case softmax_implementation::latency:
        softmax_latency<data_T, res_T, CONFIG_T>(data, res);
        break;
    case softmax_implementation::stable:
        softmax_stable<data_T, res_T, CONFIG_T>(data, res);
        break;
    case softmax_implementation::legacy:
        softmax_legacy<data_T, res_T, CONFIG_T>(data, res);
        break;
    case softmax_implementation::argmax:
        softmax_argmax<data_T, res_T, CONFIG_T>(data, res);
        break;
    }
}

// *************************************************
//       TanH Activation
// *************************************************
template <typename CONFIG_T, int N_TABLE> void init_tanh_table(typename CONFIG_T::table_t table_out[N_TABLE]) {
    // Implement tanh lookup
    for (int ii = 0; ii < N_TABLE; ii++) {
        // First, convert from table index to X-value (signed 8-bit, range -4 to +4)
        float in_val = 2 * 4.0 * (ii - float(N_TABLE) / 2.0) / float(N_TABLE);
        // Next, compute lookup table function
        typename CONFIG_T::table_t real_val = tanh(in_val);
        // std::cout << "Tanh:  Lookup table Index: " <<  ii<< " In Value: " << in_val << " Result: " << real_val <<
        // std::endl;
        table_out[ii] = real_val;
    }
}

template <class data_T, class res_T, typename CONFIG_T> void tanh(data_T data[CONFIG_T::n_in], res_T res[CONFIG_T::n_in]) {
    // Initialize the lookup table
#ifdef __HLS_SYN__
    bool initialized = false;
    typename CONFIG_T::table_t tanh_table[CONFIG_T::table_size];
#else
    static bool initialized = false;
    static typename CONFIG_T::table_t tanh_table[CONFIG_T::table_size];
#endif
    if (!initialized) {
        init_tanh_table<CONFIG_T, CONFIG_T::table_size>(tanh_table);
        initialized = true;
    }

    #pragma HLS PIPELINE

    // Index into the lookup table based on data
    int data_round;
    int index;
    for (int ii = 0; ii < CONFIG_T::n_in; ii++) {
        data_round = data[ii] * CONFIG_T::table_size / 8;
        index = data_round + 4 * CONFIG_T::table_size / 8;
        // std::cout << "Input: "  << data[ii] << " Round: " << data_round << " Index: " << index << std::endl;
        if (index < 0)
            index = 0;
        if (index > CONFIG_T::table_size - 1)
            index = CONFIG_T::table_size - 1;
        res[ii] = (res_T)tanh_table[index];
    }
}

// *************************************************
//       UnaryLUT Activation
// *************************************************
template <int table_size, class data_T> inline unsigned get_index_unary_lut(data_T x) {
    // Slice the top N bits to get an index into the table
    static constexpr int N = ceillog2(table_size);
    return (unsigned)(x(x.width - 1, 0));
}

template <class data_T, class res_T, typename CONFIG_T>
void unary_lut(data_T data[CONFIG_T::n_in], res_T res[CONFIG_T::n_in],
               typename CONFIG_T::table_t table[CONFIG_T::table_size]) {
    #pragma HLS function_instantiate variable=table
    #pragma HLS ARRAY_PARTITION variable=table

    for (int ii = 0; ii < CONFIG_T::n_in; ii++) {
        #pragma HLS UNROLL
        unsigned index = get_index_unary_lut<CONFIG_T::table_size>(data[ii]);
        res[ii] = (res_T)table[index];
    }
}

// *************************************************
//       Hard sigmoid Activation
// *************************************************
template <class data_T, class res_T, typename CONFIG_T>
void hard_sigmoid(data_T data[CONFIG_T::n_in], res_T res[CONFIG_T::n_in]) {
    #pragma HLS PIPELINE

    for (int ii = 0; ii < CONFIG_T::n_in; ii++) {
        auto datareg = CONFIG_T::slope * data[ii] + CONFIG_T::shift;
        if (datareg > 1)
            datareg = 1;
        else if (datareg < 0)
            datareg = 0;
        res[ii] = datareg;
    }
}

template <class data_T, class res_T, typename CONFIG_T>
void hard_tanh(data_T data[CONFIG_T::n_in], res_T res[CONFIG_T::n_in]) {
    if (CONFIG_T::io_type == io_parallel) {
        #pragma HLS PIPELINE
    }

    for (int ii = 0; ii < CONFIG_T::n_in; ii++) {
        auto sigmoid = CONFIG_T::slope * data[ii] + CONFIG_T::shift;
        if (sigmoid > 1)
            sigmoid = 1;
        else if (sigmoid < 0)
            sigmoid = 0;
        res[ii] = 2 * sigmoid - 1;
    }
}

// *************************************************
//       Leaky RELU Activation
// *************************************************
template <class data_T, class param_T, class res_T, typename CONFIG_T>
void leaky_relu(data_T data[CONFIG_T::n_in], param_T alpha, res_T res[CONFIG_T::n_in]) {
    #pragma HLS PIPELINE

    data_T datareg;
    for (int ii = 0; ii < CONFIG_T::n_in; ii++) {
        datareg = data[ii];
        if (datareg > 0)
            res[ii] = datareg;
        else
            res[ii] = alpha * datareg;
    }
}

// *************************************************
//       Thresholded RELU Activation
// *************************************************
template <class data_T, class param_T, class res_T, typename CONFIG_T>
void thresholded_relu(data_T data[CONFIG_T::n_in], param_T theta, res_T res[CONFIG_T::n_in]) {
    #pragma HLS PIPELINE

    data_T datareg;
    for (int ii = 0; ii < CONFIG_T::n_in; ii++) {
        datareg = data[ii];
        if (datareg > theta)
            res[ii] = datareg;
        else
            res[ii] = 0;
    }
}

// *************************************************
//       Softplus Activation
// *************************************************
inline float softplus_fcn_float(float input) { return std::log(std::exp(input) + 1.); }

template <typename CONFIG_T, int N_TABLE> void init_softplus_table(typename CONFIG_T::table_t table_out[N_TABLE]) {
    // Default softplus function:
    //   result = log(exp(x) + 1)
    for (int ii = 0; ii < N_TABLE; ii++) {
        // First, convert from table index to X-value (signed 8-bit, range -8 to +8)
        float in_val = 2 * 8.0 * (ii - float(N_TABLE) / 2.0) / float(N_TABLE);
        // Next, compute lookup table function
        typename CONFIG_T::table_t real_val = softplus_fcn_float(in_val);
        // std::cout << "Lookup table In Value: " << in_val << " Result: " << real_val << std::endl;
        table_out[ii] = real_val;
    }
}

template <class data_T, class res_T, typename CONFIG_T>
void softplus(data_T data[CONFIG_T::n_in], res_T res[CONFIG_T::n_in]) {
    // Initialize the lookup table
#ifdef __HLS_SYN__
    bool initialized = false;
    typename CONFIG_T::table_t softplus_table[CONFIG_T::table_size];
#else
    static bool initialized = false;
    static typename CONFIG_T::table_t softplus_table[CONFIG_T::table_size];
#endif
    if (!initialized) {
        init_softplus_table<CONFIG_T, CONFIG_T::table_size>(softplus_table);
        initialized = true;
    }

    #pragma HLS PIPELINE

    // Index into the lookup table based on data
    int data_round;
    int index;
    for (int ii = 0; ii < CONFIG_T::n_in; ii++) {
        data_round = data[ii] * CONFIG_T::table_size / 16;
        index = data_round + 8 * CONFIG_T::table_size / 16;
        if (index < 0)
            index = 0;
        if (index > CONFIG_T::table_size - 1)
            index = CONFIG_T::table_size - 1;
        res[ii] = (res_T)softplus_table[index];
    }
}

// *************************************************
//       Softsign Activation
// *************************************************
inline float softsign_fcn_float(float input) { return input / (std::abs(input) + 1.); }

template <typename CONFIG_T, int N_TABLE> void init_softsign_table(typename CONFIG_T::table_t table_out[N_TABLE]) {
    // Default softsign function:
    //   result = x / (abs(x) + 1)
    for (int ii = 0; ii < N_TABLE; ii++) {
        // First, convert from table index to X-value (signed 8-bit, range -8 to +8)
        float in_val = 2 * 8.0 * (ii - float(N_TABLE) / 2.0) / float(N_TABLE);
        // Next, compute lookup table function
        typename CONFIG_T::table_t real_val = softsign_fcn_float(in_val);
        // std::cout << "Lookup table In Value: " << in_val << " Result: " << real_val << std::endl;
        table_out[ii] = real_val;
    }
}

template <class data_T, class res_T, typename CONFIG_T>
void softsign(data_T data[CONFIG_T::n_in], res_T res[CONFIG_T::n_in]) {
    // Initialize the lookup table
#ifdef __HLS_SYN__
    bool initialized = false;
    typename CONFIG_T::table_t softsign_table[CONFIG_T::table_size];
#else
    static bool initialized = false;
    static typename CONFIG_T::table_t softsign_table[CONFIG_T::table_size];
#endif
    if (!initialized) {
        init_softsign_table<CONFIG_T, CONFIG_T::table_size>(softsign_table);
        initialized = true;
    }

    #pragma HLS PIPELINE

    // Index into the lookup table based on data
    int data_round;
    int index;
    for (int ii = 0; ii < CONFIG_T::n_in; ii++) {
        data_round = data[ii] * CONFIG_T::table_size / 16;
        index = data_round + 8 * CONFIG_T::table_size / 16;
        if (index < 0)
            index = 0;
        if (index > CONFIG_T::table_size - 1)
            index = CONFIG_T::table_size - 1;
        res[ii] = (res_T)softsign_table[index];
    }
}

// *************************************************
//       ELU Activation
// *************************************************
inline float elu_fcn_float(float input) { return std::exp(input) - 1.; }

template <typename CONFIG_T, int N_TABLE> void init_elu_table(typename CONFIG_T::table_t table_out[N_TABLE]) {
    // Default ELU function:
    //   result = alpha * (e^(x) - 1)
    for (int ii = 0; ii < N_TABLE; ii++) {
        // First, convert from table index to X-value (signed 8-bit, range -8 to 0)
        float in_val = -8.0 * ii / float(N_TABLE);
        // Next, compute lookup table function
        typename CONFIG_T::table_t real_val = elu_fcn_float(in_val);
        // std::cout << "Lookup table In Value: " << in_val << " Result: " << real_val << std::endl;
        table_out[ii] = real_val;
    }
}

template <class data_T, class param_T, class res_T, typename CONFIG_T>
void elu(data_T data[CONFIG_T::n_in], const param_T alpha, res_T res[CONFIG_T::n_in]) {
    // Initialize the lookup table
#ifdef __HLS_SYN__
    bool initialized = false;
    typename CONFIG_T::table_t elu_table[CONFIG_T::table_size];
#else
    static bool initialized = false;
    static typename CONFIG_T::table_t elu_table[CONFIG_T::table_size];
#endif
    if (!initialized) {
        init_elu_table<CONFIG_T, CONFIG_T::table_size>(elu_table);
        initialized = true;
    }

    #pragma HLS PIPELINE

    data_T datareg;
    // Index into the lookup table based on data
    int index;
    for (int ii = 0; ii < CONFIG_T::n_in; ii++) {
        datareg = data[ii];
        if (datareg >= 0) {
            res[ii] = datareg;
        } else {
            index = datareg * CONFIG_T::table_size / -8;
            if (index > CONFIG_T::table_size - 1)
                index = CONFIG_T::table_size - 1;
            res[ii] = alpha * elu_table[index];
        }
    }
}

template <class data_T, class res_T, typename CONFIG_T> void elu(data_T data[CONFIG_T::n_in], res_T res[CONFIG_T::n_in]) {
    elu<data_T, ap_uint<1>, res_T, CONFIG_T>(data, 1.0, res);
}

// *************************************************
//       SELU Activation
// *************************************************
inline float selu_fcn_float(float input) {
    return 1.0507009873554804934193349852946 * (1.6732632423543772848170429916717 * (std::exp(input) - 1.));
}

template <typename CONFIG_T, int N_TABLE> void init_selu_table(typename CONFIG_T::table_t table_out[N_TABLE]) {
    // Default SELU function:
    //   result = 1.05 * (1.673 * (e^(x) - 1))
    for (int ii = 0; ii < N_TABLE; ii++) {
        // First, convert from table index to X-value (signed 8-bit, range -8 to 0)
        float in_val = -8.0 * ii / float(N_TABLE);
        // Next, compute lookup table function
        typename CONFIG_T::table_t real_val = selu_fcn_float(in_val);
        // std::cout << "Lookup table In Value: " << in_val << " Result: " << real_val << std::endl;
        table_out[ii] = real_val;
    }
}

template <class data_T, class res_T, typename CONFIG_T> void selu(data_T data[CONFIG_T::n_in], res_T res[CONFIG_T::n_in]) {
    // Initialize the lookup table
#ifdef __HLS_SYN__
    bool initialized = false;
    typename CONFIG_T::table_t selu_table[CONFIG_T::table_size];
#else
    static bool initialized = false;
    static typename CONFIG_T::table_t selu_table[CONFIG_T::table_size];
#endif
    if (!initialized) {
        init_selu_table<CONFIG_T, CONFIG_T::table_size>(selu_table);
        initialized = true;
    }

    #pragma HLS PIPELINE

    data_T datareg;
    // Index into the lookup table based on data
    int index;
    for (int ii = 0; ii < CONFIG_T::n_in; ii++) {
        datareg = data[ii];
        if (datareg >= 0) {
            res[ii] = res_T(1.0507009873554804934193349852946) * datareg;
        } else {
            index = datareg * CONFIG_T::table_size / -8;
            if (index > CONFIG_T::table_size - 1)
                index = CONFIG_T::table_size - 1;
            res[ii] = selu_table[index];
        }
    }
}

// *************************************************
//       PReLU Activation
// *************************************************
template <class data_T, class param_T, class res_T, typename CONFIG_T>
void prelu(data_T data[CONFIG_T::n_in], param_T alpha[CONFIG_T::n_in], res_T res[CONFIG_T::n_in]) {
    #pragma HLS PIPELINE

    data_T datareg;
    for (int ii = 0; ii < CONFIG_T::n_in; ii++) {
        datareg = data[ii];
        if (datareg > 0)
            res[ii] = datareg;
        else
            res[ii] = alpha[ii] * datareg;
    }
}

// *************************************************
//       Binary TanH Activation
// *************************************************
template <class data_T, class res_T, typename CONFIG_T>
void binary_tanh(data_T data[CONFIG_T::n_in], res_T res[CONFIG_T::n_in]) {
    #pragma HLS PIPELINE

    data_T datareg;
    res_T cache;
    for (int ii = 0; ii < CONFIG_T::n_in; ii++) {
        datareg = data[ii];
        if (datareg > 0)
            cache = 1;
        else
            cache = -1;

        res[ii] = (res_T)cache;
    }
}

// *************************************************
//       Ternary TanH Activation
// *************************************************
template <class data_T, class res_T, typename CONFIG_T>
void ternary_tanh(data_T data[CONFIG_T::n_in], res_T res[CONFIG_T::n_in]) {
    #pragma HLS PIPELINE

    data_T datareg;
    res_T cache;
    for (int ii = 0; ii < CONFIG_T::n_in; ii++) {
        datareg = 2 * data[ii];
        if (datareg > 1)
            cache = 1;
        else if (datareg > -1 && datareg <= 1)
            cache = 0;
        else
            cache = -1;

        res[ii] = (res_T)cache;
    }
}

} // namespace nnet

#endif
>>>>>>> afed23b1
<|MERGE_RESOLUTION|>--- conflicted
+++ resolved
@@ -1,4 +1,3 @@
-<<<<<<< HEAD
 #ifndef NNET_ACTIVATION_H_
 #define NNET_ACTIVATION_H_
 
@@ -499,8 +498,8 @@
 // *************************************************
 //       Leaky RELU Activation
 // *************************************************
-template <class data_T, class res_T, typename CONFIG_T>
-void leaky_relu(data_T data[CONFIG_T::n_in], data_T alpha, res_T res[CONFIG_T::n_in]) {
+template <class data_T, class param_T, class res_T, typename CONFIG_T>
+void leaky_relu(data_T data[CONFIG_T::n_in], param_T alpha, res_T res[CONFIG_T::n_in]) {
     #pragma HLS PIPELINE
 
     data_T datareg;
@@ -516,8 +515,8 @@
 // *************************************************
 //       Thresholded RELU Activation
 // *************************************************
-template <class data_T, class res_T, typename CONFIG_T>
-void thresholded_relu(data_T data[CONFIG_T::n_in], data_T theta, res_T res[CONFIG_T::n_in]) {
+template <class data_T, class param_T, class res_T, typename CONFIG_T>
+void thresholded_relu(data_T data[CONFIG_T::n_in], param_T theta, res_T res[CONFIG_T::n_in]) {
     #pragma HLS PIPELINE
 
     data_T datareg;
@@ -646,8 +645,8 @@
     }
 }
 
-template <class data_T, class res_T, typename CONFIG_T>
-void elu(data_T data[CONFIG_T::n_in], const res_T alpha, res_T res[CONFIG_T::n_in]) {
+template <class data_T, class param_T, class res_T, typename CONFIG_T>
+void elu(data_T data[CONFIG_T::n_in], const param_T alpha, res_T res[CONFIG_T::n_in]) {
     // Initialize the lookup table
 #ifdef __HLS_SYN__
     bool initialized = false;
@@ -680,7 +679,7 @@
 }
 
 template <class data_T, class res_T, typename CONFIG_T> void elu(data_T data[CONFIG_T::n_in], res_T res[CONFIG_T::n_in]) {
-    elu<data_T, res_T, CONFIG_T>(data, 1.0, res);
+    elu<data_T, ap_uint<1>, res_T, CONFIG_T>(data, 1.0, res);
 }
 
 // *************************************************
@@ -738,8 +737,8 @@
 // *************************************************
 //       PReLU Activation
 // *************************************************
-template <class data_T, class res_T, typename CONFIG_T>
-void prelu(data_T data[CONFIG_T::n_in], data_T alpha[CONFIG_T::n_in], res_T res[CONFIG_T::n_in]) {
+template <class data_T, class param_T, class res_T, typename CONFIG_T>
+void prelu(data_T data[CONFIG_T::n_in], param_T alpha[CONFIG_T::n_in], res_T res[CONFIG_T::n_in]) {
     #pragma HLS PIPELINE
 
     data_T datareg;
@@ -796,805 +795,4 @@
 
 } // namespace nnet
 
-#endif
-=======
-#ifndef NNET_ACTIVATION_H_
-#define NNET_ACTIVATION_H_
-
-#include "ap_fixed.h"
-#include "nnet_common.h"
-#include <cmath>
-
-namespace nnet {
-
-struct activ_config {
-    // IO size
-    static const unsigned n_in = 10;
-
-    // Internal info
-    static const unsigned table_size = 1024;
-
-    // Resource reuse info
-    static const unsigned io_type = io_parallel;
-    static const unsigned reuse_factor = 1;
-
-    // Internal data type definitions
-    typedef ap_fixed<18, 8> table_t;
-};
-
-// *************************************************
-//       LINEAR Activation -- See Issue 53
-// *************************************************
-template <class data_T, class res_T, typename CONFIG_T> void linear(data_T data[CONFIG_T::n_in], res_T res[CONFIG_T::n_in]) {
-    #pragma HLS PIPELINE
-
-    for (int ii = 0; ii < CONFIG_T::n_in; ii++) {
-        res[ii] = data[ii];
-    }
-}
-
-// *************************************************
-//       RELU Activation
-// *************************************************
-template <class data_T, class res_T, typename CONFIG_T> void relu(data_T data[CONFIG_T::n_in], res_T res[CONFIG_T::n_in]) {
-    #pragma HLS PIPELINE
-
-    data_T datareg;
-    for (int ii = 0; ii < CONFIG_T::n_in; ii++) {
-        datareg = data[ii];
-        if (datareg > 0)
-            res[ii] = datareg;
-        else
-            res[ii] = 0;
-    }
-}
-
-template <class data_T, class res_T, int MAX_INT, typename CONFIG_T>
-void relu_max(data_T data[CONFIG_T::n_in], res_T res[CONFIG_T::n_in]) {
-    #pragma HLS PIPELINE
-
-    data_T datareg;
-    for (int ii = 0; ii < CONFIG_T::n_in; ii++) {
-        datareg = data[ii];
-        if (datareg < 0)
-            res[ii] = 0;
-        else if (datareg > MAX_INT)
-            res[ii] = MAX_INT;
-        else
-            res[ii] = datareg;
-    }
-}
-
-template <class data_T, class res_T, typename CONFIG_T> void relu6(data_T data[CONFIG_T::n_in], res_T res[CONFIG_T::n_in]) {
-    relu_max<data_T, res_T, 6, CONFIG_T>(data, res);
-}
-
-template <class data_T, class res_T, typename CONFIG_T> void relu1(data_T data[CONFIG_T::n_in], res_T res[CONFIG_T::n_in]) {
-    relu_max<data_T, res_T, 1, CONFIG_T>(data, res);
-}
-
-// *************************************************
-//       Sigmoid Activation
-// *************************************************
-inline float sigmoid_fcn_float(float input) { return 1.0 / (1 + std::exp(-input)); }
-
-template <typename CONFIG_T, int N_TABLE> void init_sigmoid_table(typename CONFIG_T::table_t table_out[N_TABLE]) {
-    // Default logistic sigmoid function:
-    //   result = 1/(1+e^(-x))
-    for (int ii = 0; ii < N_TABLE; ii++) {
-        // First, convert from table index to X-value (signed 8-bit, range -8 to +8)
-        float in_val = 2 * 8.0 * (ii - float(N_TABLE) / 2.0) / float(N_TABLE);
-        // Next, compute lookup table function
-        typename CONFIG_T::table_t real_val = sigmoid_fcn_float(in_val);
-        // std::cout << "Lookup table In Value: " << in_val << " Result: " << real_val << std::endl;
-        table_out[ii] = real_val;
-    }
-}
-
-template <class data_T, class res_T, typename CONFIG_T>
-void sigmoid(data_T data[CONFIG_T::n_in], res_T res[CONFIG_T::n_in]) {
-    // Initialize the lookup table
-#ifdef __HLS_SYN__
-    bool initialized = false;
-    typename CONFIG_T::table_t sigmoid_table[CONFIG_T::table_size];
-#else
-    static bool initialized = false;
-    static typename CONFIG_T::table_t sigmoid_table[CONFIG_T::table_size];
-#endif
-    if (!initialized) {
-        init_sigmoid_table<CONFIG_T, CONFIG_T::table_size>(sigmoid_table);
-        initialized = true;
-    }
-
-    #pragma HLS PIPELINE
-
-    // Index into the lookup table based on data
-    int data_round;
-    int index;
-    for (int ii = 0; ii < CONFIG_T::n_in; ii++) {
-        data_round = data[ii] * CONFIG_T::table_size / 16;
-        index = data_round + 8 * CONFIG_T::table_size / 16;
-        if (index < 0)
-            index = 0;
-        if (index > CONFIG_T::table_size - 1)
-            index = CONFIG_T::table_size - 1;
-        res[ii] = (res_T)sigmoid_table[index];
-    }
-}
-
-// *************************************************
-//       Softmax Activation
-// *************************************************
-
-enum class softmax_implementation { latency = 0, legacy = 1, stable = 2, argmax = 3 };
-
-inline float exp_fcn_float(float input) { return std::exp(input); }
-
-template <class data_T, typename CONFIG_T> inline float softmax_real_val_from_idx(unsigned i) {
-    // Treat the index as the top N bits
-    static constexpr int N = ceillog2(CONFIG_T::table_size); // number of address bits for table
-    data_T x(0);
-    x(x.width - 1, x.width - N) = i;
-    return (float)x;
-}
-
-template <class data_T, typename CONFIG_T> inline unsigned softmax_idx_from_real_val(data_T x) {
-    // Slice the top N bits to get an index into the table
-    static constexpr int N = ceillog2(CONFIG_T::table_size); // number of address bits for table
-    ap_uint<N> y = x(x.width - 1, x.width - N);              // slice the top N bits of input
-    return (unsigned)y(N - 1, 0);
-}
-
-template <class data_T, typename CONFIG_T>
-void init_exp_table(typename CONFIG_T::exp_table_t table_out[CONFIG_T::table_size]) {
-    // The template data_T is the data type used to address the table
-    for (unsigned i = 0; i < CONFIG_T::table_size; i++) {
-        // Slicing bits for address is going to round towards 0, so take the central value
-        float x = softmax_real_val_from_idx<data_T, CONFIG_T>(i);
-        typename CONFIG_T::exp_table_t exp_x = exp_fcn_float(x);
-        table_out[i] = exp_x;
-    }
-}
-
-template <class data_T, typename CONFIG_T>
-void init_invert_table(typename CONFIG_T::inv_table_t table_out[CONFIG_T::table_size]) {
-    // The template data_T is the data type used to address the table
-    for (unsigned i = 0; i < CONFIG_T::table_size; i++) {
-        float x = softmax_real_val_from_idx<data_T, CONFIG_T>(i);
-        typename CONFIG_T::inv_table_t inv_x = 1 / x;
-        table_out[i] = inv_x;
-    }
-}
-
-template <class data_T, class res_T, typename CONFIG_T>
-void softmax_latency(data_T data[CONFIG_T::n_in], res_T res[CONFIG_T::n_in]) {
-    #pragma HLS pipeline
-    // Initialize the lookup tables
-#ifdef __HLS_SYN__
-    bool initialized = false;
-    typename CONFIG_T::exp_table_t exp_table[CONFIG_T::table_size];
-    typename CONFIG_T::inv_table_t invert_table[CONFIG_T::table_size];
-#else
-    static bool initialized = false;
-    static typename CONFIG_T::exp_table_t exp_table[CONFIG_T::table_size];
-    static typename CONFIG_T::inv_table_t invert_table[CONFIG_T::table_size];
-
-#endif
-    if (!initialized) {
-        // Note we are exponentiating the inputs, which have type data_T
-        init_exp_table<data_T, CONFIG_T>(exp_table);
-        // Note we are inverting the exponentials, which have type exp_table_t
-        init_invert_table<typename CONFIG_T::exp_table_t, CONFIG_T>(invert_table);
-        initialized = true;
-    }
-
-    // Calculate all the e^x's
-    typename CONFIG_T::exp_table_t exp_res[CONFIG_T::n_in];
-    #pragma HLS array_partition variable=exp_res complete
-    typename CONFIG_T::exp_table_t exp_sum(0);
-    for (unsigned i = 0; i < CONFIG_T::n_in; i++) {
-        #pragma HLS unroll
-        unsigned x = softmax_idx_from_real_val<data_T, CONFIG_T>(data[i]);
-        exp_res[i] = exp_table[x];
-    }
-
-    // Explicitly sum the results with an adder tree.
-    // Rounding & Saturation mode, which improve accuracy, prevent Vivado from expression balancing
-    Op_add<typename CONFIG_T::exp_table_t> op_add;
-    exp_sum =
-        reduce<typename CONFIG_T::exp_table_t, CONFIG_T::n_in, Op_add<typename CONFIG_T::exp_table_t>>(exp_res, op_add);
-
-    typename CONFIG_T::inv_table_t inv_exp_sum =
-        invert_table[softmax_idx_from_real_val<typename CONFIG_T::exp_table_t, CONFIG_T>(exp_sum)];
-    for (unsigned i = 0; i < CONFIG_T::n_in; i++) {
-        #pragma HLS unroll
-        res[i] = exp_res[i] * inv_exp_sum;
-    }
-}
-
-template <class data_T, class res_T, typename CONFIG_T>
-void softmax_stable(data_T data[CONFIG_T::n_in], res_T res[CONFIG_T::n_in]) {
-    #pragma HLS pipeline
-    // Initialize the lookup tables
-#ifdef __HLS_SYN__
-    bool initialized = false;
-    typename CONFIG_T::exp_table_t exp_table[CONFIG_T::table_size];
-    typename CONFIG_T::inv_table_t invert_table[CONFIG_T::table_size];
-#else
-    static bool initialized = false;
-    static typename CONFIG_T::exp_table_t exp_table[CONFIG_T::table_size];
-    static typename CONFIG_T::inv_table_t invert_table[CONFIG_T::table_size];
-
-#endif
-    if (!initialized) {
-        // Note we are exponentiating the inputs, which have type data_T
-        init_exp_table<data_T, CONFIG_T>(exp_table);
-        // Note we are inverting the exponentials, which have type exp_table_t
-        init_invert_table<typename CONFIG_T::exp_table_t, CONFIG_T>(invert_table);
-        initialized = true;
-    }
-
-    // Find the max and compute all delta(x_i, x_max)
-    Op_max<data_T> op_max;
-    data_T x_max = reduce<data_T, CONFIG_T::n_in, Op_max<data_T>>(data, op_max);
-
-    // For the diffs, use the same type as the input but force rounding and saturation
-    ap_fixed<data_T::width, data_T::iwidth, AP_RND, AP_SAT> d_xi_xmax[CONFIG_T::n_in];
-    for (unsigned i = 0; i < CONFIG_T::n_in; i++) {
-        #pragma HLS unroll
-        d_xi_xmax[i] = data[i] - x_max;
-    }
-
-    // Calculate all the e^x's
-    typename CONFIG_T::exp_table_t exp_res[CONFIG_T::n_in];
-    #pragma HLS array_partition variable=exp_res complete
-    typename CONFIG_T::exp_table_t exp_sum(0);
-    for (unsigned i = 0; i < CONFIG_T::n_in; i++) {
-        #pragma HLS unroll
-        unsigned x = softmax_idx_from_real_val<data_T, CONFIG_T>(d_xi_xmax[i]);
-        exp_res[i] = exp_table[x];
-    }
-
-    // Explicitly sum the results with an adder tree.
-    // Rounding & Saturation mode, which improve accuracy, prevent Vivado from expression balancing
-    Op_add<typename CONFIG_T::exp_table_t> op_add;
-    exp_sum =
-        reduce<typename CONFIG_T::exp_table_t, CONFIG_T::n_in, Op_add<typename CONFIG_T::exp_table_t>>(exp_res, op_add);
-
-    typename CONFIG_T::inv_table_t inv_exp_sum =
-        invert_table[softmax_idx_from_real_val<typename CONFIG_T::exp_table_t, CONFIG_T>(exp_sum)];
-    for (unsigned i = 0; i < CONFIG_T::n_in; i++) {
-        #pragma HLS unroll
-        res[i] = exp_res[i] * inv_exp_sum;
-    }
-}
-
-template <typename CONFIG_T, int N_TABLE> void init_exp_table_legacy(typename CONFIG_T::table_t table_out[N_TABLE]) {
-    for (int ii = 0; ii < N_TABLE; ii++) {
-        // First, convert from table index to X-value (signed 8-bit, range -8 to +8)
-        float in_val = 2 * 8.0 * (ii - float(N_TABLE) / 2.0) / float(N_TABLE);
-        // Next, compute lookup table function
-        typename CONFIG_T::table_t real_val = exp_fcn_float(in_val);
-        // std::cout << "Lookup table In Value: " << in_val << " Result: " << real_val << std::endl;
-        table_out[ii] = real_val;
-    }
-}
-
-template <typename CONFIG_T, int N_TABLE> void init_invert_table_legacy(typename CONFIG_T::table_t table_out[N_TABLE]) {
-    // Inversion function:
-    //   result = 1/x
-    for (int ii = 0; ii < N_TABLE; ii++) {
-        // First, convert from table index to X-value (signed 8-bit, range 0 to +64)
-        float in_val = 64.0 * ii / float(N_TABLE);
-        // Next, compute lookup table function
-        if (in_val > 0.0)
-            table_out[ii] = 1.0 / in_val;
-        else
-            table_out[ii] = 0.0;
-    }
-}
-
-template <class data_T, class res_T, typename CONFIG_T>
-void softmax_legacy(data_T data[CONFIG_T::n_in], res_T res[CONFIG_T::n_in]) {
-    // Initialize the lookup table
-#ifdef __HLS_SYN__
-    bool initialized = false;
-    typename CONFIG_T::table_t exp_table[CONFIG_T::table_size];
-    typename CONFIG_T::table_t invert_table[CONFIG_T::table_size];
-#else
-    static bool initialized = false;
-    static typename CONFIG_T::table_t exp_table[CONFIG_T::table_size];
-    static typename CONFIG_T::table_t invert_table[CONFIG_T::table_size];
-#endif
-    if (!initialized) {
-        init_exp_table_legacy<CONFIG_T, CONFIG_T::table_size>(exp_table);
-        init_invert_table_legacy<CONFIG_T, CONFIG_T::table_size>(invert_table);
-        initialized = true;
-    }
-
-    #pragma HLS PIPELINE
-
-    // Index into the lookup table based on data for exponentials
-    typename CONFIG_T::table_t exp_res[CONFIG_T::n_in]; // different, independent, fixed point precision
-    typename CONFIG_T::table_t exp_diff_res;            // different, independent, fixed point precision
-    data_T data_cache[CONFIG_T::n_in];
-    int data_round;
-    int index;
-    for (int ii = 0; ii < CONFIG_T::n_in; ii++) {
-        data_cache[ii] = data[ii];
-        exp_res[ii] = 0;
-    }
-
-    for (int ii = 0; ii < CONFIG_T::n_in; ii++) {
-        for (int jj = 0; jj < CONFIG_T::n_in; jj++) {
-            if (ii == jj)
-                exp_diff_res = 1;
-            else {
-                data_round = (data_cache[jj] - data_cache[ii]) * CONFIG_T::table_size / 16;
-                index = data_round + 8 * CONFIG_T::table_size / 16;
-                if (index < 0)
-                    index = 0;
-                if (index > CONFIG_T::table_size - 1)
-                    index = CONFIG_T::table_size - 1;
-                exp_diff_res = exp_table[index];
-            }
-            exp_res[ii] += exp_diff_res;
-        }
-    }
-
-    // Second loop to invert
-    for (int ii = 0; ii < CONFIG_T::n_in; ii++) {
-        int exp_res_index = exp_res[ii] * CONFIG_T::table_size / 64;
-        if (exp_res_index < 0)
-            exp_res_index = 0;
-        if (exp_res_index > CONFIG_T::table_size - 1)
-            exp_res_index = CONFIG_T::table_size - 1;
-        // typename CONFIG_T::table_t exp_res_invert = invert_table[exp_res_index];
-        res[ii] = (res_T)invert_table[exp_res_index];
-    }
-}
-
-template <class data_T, class res_T, typename CONFIG_T>
-void softmax_argmax(data_T data[CONFIG_T::n_in], res_T res[CONFIG_T::n_in]) {
-    for (int i = 0; i < CONFIG_T::n_in; i++) {
-        #pragma HLS UNROLL
-        res[i] = (res_T)0;
-    }
-
-    data_T maximum = data[0];
-    int idx = 0;
-
-    for (int i = 1; i < CONFIG_T::n_in; i++) {
-        #pragma HLS PIPELINE
-        if (data[i] > maximum) {
-            maximum = data[i];
-            idx = i;
-        }
-    }
-
-    res[idx] = (res_T)1;
-}
-
-template <class data_T, class res_T, typename CONFIG_T>
-void softmax(data_T data[CONFIG_T::n_in], res_T res[CONFIG_T::n_in]) {
-    #pragma HLS inline
-    switch (CONFIG_T::implementation) {
-    case softmax_implementation::latency:
-        softmax_latency<data_T, res_T, CONFIG_T>(data, res);
-        break;
-    case softmax_implementation::stable:
-        softmax_stable<data_T, res_T, CONFIG_T>(data, res);
-        break;
-    case softmax_implementation::legacy:
-        softmax_legacy<data_T, res_T, CONFIG_T>(data, res);
-        break;
-    case softmax_implementation::argmax:
-        softmax_argmax<data_T, res_T, CONFIG_T>(data, res);
-        break;
-    }
-}
-
-// *************************************************
-//       TanH Activation
-// *************************************************
-template <typename CONFIG_T, int N_TABLE> void init_tanh_table(typename CONFIG_T::table_t table_out[N_TABLE]) {
-    // Implement tanh lookup
-    for (int ii = 0; ii < N_TABLE; ii++) {
-        // First, convert from table index to X-value (signed 8-bit, range -4 to +4)
-        float in_val = 2 * 4.0 * (ii - float(N_TABLE) / 2.0) / float(N_TABLE);
-        // Next, compute lookup table function
-        typename CONFIG_T::table_t real_val = tanh(in_val);
-        // std::cout << "Tanh:  Lookup table Index: " <<  ii<< " In Value: " << in_val << " Result: " << real_val <<
-        // std::endl;
-        table_out[ii] = real_val;
-    }
-}
-
-template <class data_T, class res_T, typename CONFIG_T> void tanh(data_T data[CONFIG_T::n_in], res_T res[CONFIG_T::n_in]) {
-    // Initialize the lookup table
-#ifdef __HLS_SYN__
-    bool initialized = false;
-    typename CONFIG_T::table_t tanh_table[CONFIG_T::table_size];
-#else
-    static bool initialized = false;
-    static typename CONFIG_T::table_t tanh_table[CONFIG_T::table_size];
-#endif
-    if (!initialized) {
-        init_tanh_table<CONFIG_T, CONFIG_T::table_size>(tanh_table);
-        initialized = true;
-    }
-
-    #pragma HLS PIPELINE
-
-    // Index into the lookup table based on data
-    int data_round;
-    int index;
-    for (int ii = 0; ii < CONFIG_T::n_in; ii++) {
-        data_round = data[ii] * CONFIG_T::table_size / 8;
-        index = data_round + 4 * CONFIG_T::table_size / 8;
-        // std::cout << "Input: "  << data[ii] << " Round: " << data_round << " Index: " << index << std::endl;
-        if (index < 0)
-            index = 0;
-        if (index > CONFIG_T::table_size - 1)
-            index = CONFIG_T::table_size - 1;
-        res[ii] = (res_T)tanh_table[index];
-    }
-}
-
-// *************************************************
-//       UnaryLUT Activation
-// *************************************************
-template <int table_size, class data_T> inline unsigned get_index_unary_lut(data_T x) {
-    // Slice the top N bits to get an index into the table
-    static constexpr int N = ceillog2(table_size);
-    return (unsigned)(x(x.width - 1, 0));
-}
-
-template <class data_T, class res_T, typename CONFIG_T>
-void unary_lut(data_T data[CONFIG_T::n_in], res_T res[CONFIG_T::n_in],
-               typename CONFIG_T::table_t table[CONFIG_T::table_size]) {
-    #pragma HLS function_instantiate variable=table
-    #pragma HLS ARRAY_PARTITION variable=table
-
-    for (int ii = 0; ii < CONFIG_T::n_in; ii++) {
-        #pragma HLS UNROLL
-        unsigned index = get_index_unary_lut<CONFIG_T::table_size>(data[ii]);
-        res[ii] = (res_T)table[index];
-    }
-}
-
-// *************************************************
-//       Hard sigmoid Activation
-// *************************************************
-template <class data_T, class res_T, typename CONFIG_T>
-void hard_sigmoid(data_T data[CONFIG_T::n_in], res_T res[CONFIG_T::n_in]) {
-    #pragma HLS PIPELINE
-
-    for (int ii = 0; ii < CONFIG_T::n_in; ii++) {
-        auto datareg = CONFIG_T::slope * data[ii] + CONFIG_T::shift;
-        if (datareg > 1)
-            datareg = 1;
-        else if (datareg < 0)
-            datareg = 0;
-        res[ii] = datareg;
-    }
-}
-
-template <class data_T, class res_T, typename CONFIG_T>
-void hard_tanh(data_T data[CONFIG_T::n_in], res_T res[CONFIG_T::n_in]) {
-    if (CONFIG_T::io_type == io_parallel) {
-        #pragma HLS PIPELINE
-    }
-
-    for (int ii = 0; ii < CONFIG_T::n_in; ii++) {
-        auto sigmoid = CONFIG_T::slope * data[ii] + CONFIG_T::shift;
-        if (sigmoid > 1)
-            sigmoid = 1;
-        else if (sigmoid < 0)
-            sigmoid = 0;
-        res[ii] = 2 * sigmoid - 1;
-    }
-}
-
-// *************************************************
-//       Leaky RELU Activation
-// *************************************************
-template <class data_T, class param_T, class res_T, typename CONFIG_T>
-void leaky_relu(data_T data[CONFIG_T::n_in], param_T alpha, res_T res[CONFIG_T::n_in]) {
-    #pragma HLS PIPELINE
-
-    data_T datareg;
-    for (int ii = 0; ii < CONFIG_T::n_in; ii++) {
-        datareg = data[ii];
-        if (datareg > 0)
-            res[ii] = datareg;
-        else
-            res[ii] = alpha * datareg;
-    }
-}
-
-// *************************************************
-//       Thresholded RELU Activation
-// *************************************************
-template <class data_T, class param_T, class res_T, typename CONFIG_T>
-void thresholded_relu(data_T data[CONFIG_T::n_in], param_T theta, res_T res[CONFIG_T::n_in]) {
-    #pragma HLS PIPELINE
-
-    data_T datareg;
-    for (int ii = 0; ii < CONFIG_T::n_in; ii++) {
-        datareg = data[ii];
-        if (datareg > theta)
-            res[ii] = datareg;
-        else
-            res[ii] = 0;
-    }
-}
-
-// *************************************************
-//       Softplus Activation
-// *************************************************
-inline float softplus_fcn_float(float input) { return std::log(std::exp(input) + 1.); }
-
-template <typename CONFIG_T, int N_TABLE> void init_softplus_table(typename CONFIG_T::table_t table_out[N_TABLE]) {
-    // Default softplus function:
-    //   result = log(exp(x) + 1)
-    for (int ii = 0; ii < N_TABLE; ii++) {
-        // First, convert from table index to X-value (signed 8-bit, range -8 to +8)
-        float in_val = 2 * 8.0 * (ii - float(N_TABLE) / 2.0) / float(N_TABLE);
-        // Next, compute lookup table function
-        typename CONFIG_T::table_t real_val = softplus_fcn_float(in_val);
-        // std::cout << "Lookup table In Value: " << in_val << " Result: " << real_val << std::endl;
-        table_out[ii] = real_val;
-    }
-}
-
-template <class data_T, class res_T, typename CONFIG_T>
-void softplus(data_T data[CONFIG_T::n_in], res_T res[CONFIG_T::n_in]) {
-    // Initialize the lookup table
-#ifdef __HLS_SYN__
-    bool initialized = false;
-    typename CONFIG_T::table_t softplus_table[CONFIG_T::table_size];
-#else
-    static bool initialized = false;
-    static typename CONFIG_T::table_t softplus_table[CONFIG_T::table_size];
-#endif
-    if (!initialized) {
-        init_softplus_table<CONFIG_T, CONFIG_T::table_size>(softplus_table);
-        initialized = true;
-    }
-
-    #pragma HLS PIPELINE
-
-    // Index into the lookup table based on data
-    int data_round;
-    int index;
-    for (int ii = 0; ii < CONFIG_T::n_in; ii++) {
-        data_round = data[ii] * CONFIG_T::table_size / 16;
-        index = data_round + 8 * CONFIG_T::table_size / 16;
-        if (index < 0)
-            index = 0;
-        if (index > CONFIG_T::table_size - 1)
-            index = CONFIG_T::table_size - 1;
-        res[ii] = (res_T)softplus_table[index];
-    }
-}
-
-// *************************************************
-//       Softsign Activation
-// *************************************************
-inline float softsign_fcn_float(float input) { return input / (std::abs(input) + 1.); }
-
-template <typename CONFIG_T, int N_TABLE> void init_softsign_table(typename CONFIG_T::table_t table_out[N_TABLE]) {
-    // Default softsign function:
-    //   result = x / (abs(x) + 1)
-    for (int ii = 0; ii < N_TABLE; ii++) {
-        // First, convert from table index to X-value (signed 8-bit, range -8 to +8)
-        float in_val = 2 * 8.0 * (ii - float(N_TABLE) / 2.0) / float(N_TABLE);
-        // Next, compute lookup table function
-        typename CONFIG_T::table_t real_val = softsign_fcn_float(in_val);
-        // std::cout << "Lookup table In Value: " << in_val << " Result: " << real_val << std::endl;
-        table_out[ii] = real_val;
-    }
-}
-
-template <class data_T, class res_T, typename CONFIG_T>
-void softsign(data_T data[CONFIG_T::n_in], res_T res[CONFIG_T::n_in]) {
-    // Initialize the lookup table
-#ifdef __HLS_SYN__
-    bool initialized = false;
-    typename CONFIG_T::table_t softsign_table[CONFIG_T::table_size];
-#else
-    static bool initialized = false;
-    static typename CONFIG_T::table_t softsign_table[CONFIG_T::table_size];
-#endif
-    if (!initialized) {
-        init_softsign_table<CONFIG_T, CONFIG_T::table_size>(softsign_table);
-        initialized = true;
-    }
-
-    #pragma HLS PIPELINE
-
-    // Index into the lookup table based on data
-    int data_round;
-    int index;
-    for (int ii = 0; ii < CONFIG_T::n_in; ii++) {
-        data_round = data[ii] * CONFIG_T::table_size / 16;
-        index = data_round + 8 * CONFIG_T::table_size / 16;
-        if (index < 0)
-            index = 0;
-        if (index > CONFIG_T::table_size - 1)
-            index = CONFIG_T::table_size - 1;
-        res[ii] = (res_T)softsign_table[index];
-    }
-}
-
-// *************************************************
-//       ELU Activation
-// *************************************************
-inline float elu_fcn_float(float input) { return std::exp(input) - 1.; }
-
-template <typename CONFIG_T, int N_TABLE> void init_elu_table(typename CONFIG_T::table_t table_out[N_TABLE]) {
-    // Default ELU function:
-    //   result = alpha * (e^(x) - 1)
-    for (int ii = 0; ii < N_TABLE; ii++) {
-        // First, convert from table index to X-value (signed 8-bit, range -8 to 0)
-        float in_val = -8.0 * ii / float(N_TABLE);
-        // Next, compute lookup table function
-        typename CONFIG_T::table_t real_val = elu_fcn_float(in_val);
-        // std::cout << "Lookup table In Value: " << in_val << " Result: " << real_val << std::endl;
-        table_out[ii] = real_val;
-    }
-}
-
-template <class data_T, class param_T, class res_T, typename CONFIG_T>
-void elu(data_T data[CONFIG_T::n_in], const param_T alpha, res_T res[CONFIG_T::n_in]) {
-    // Initialize the lookup table
-#ifdef __HLS_SYN__
-    bool initialized = false;
-    typename CONFIG_T::table_t elu_table[CONFIG_T::table_size];
-#else
-    static bool initialized = false;
-    static typename CONFIG_T::table_t elu_table[CONFIG_T::table_size];
-#endif
-    if (!initialized) {
-        init_elu_table<CONFIG_T, CONFIG_T::table_size>(elu_table);
-        initialized = true;
-    }
-
-    #pragma HLS PIPELINE
-
-    data_T datareg;
-    // Index into the lookup table based on data
-    int index;
-    for (int ii = 0; ii < CONFIG_T::n_in; ii++) {
-        datareg = data[ii];
-        if (datareg >= 0) {
-            res[ii] = datareg;
-        } else {
-            index = datareg * CONFIG_T::table_size / -8;
-            if (index > CONFIG_T::table_size - 1)
-                index = CONFIG_T::table_size - 1;
-            res[ii] = alpha * elu_table[index];
-        }
-    }
-}
-
-template <class data_T, class res_T, typename CONFIG_T> void elu(data_T data[CONFIG_T::n_in], res_T res[CONFIG_T::n_in]) {
-    elu<data_T, ap_uint<1>, res_T, CONFIG_T>(data, 1.0, res);
-}
-
-// *************************************************
-//       SELU Activation
-// *************************************************
-inline float selu_fcn_float(float input) {
-    return 1.0507009873554804934193349852946 * (1.6732632423543772848170429916717 * (std::exp(input) - 1.));
-}
-
-template <typename CONFIG_T, int N_TABLE> void init_selu_table(typename CONFIG_T::table_t table_out[N_TABLE]) {
-    // Default SELU function:
-    //   result = 1.05 * (1.673 * (e^(x) - 1))
-    for (int ii = 0; ii < N_TABLE; ii++) {
-        // First, convert from table index to X-value (signed 8-bit, range -8 to 0)
-        float in_val = -8.0 * ii / float(N_TABLE);
-        // Next, compute lookup table function
-        typename CONFIG_T::table_t real_val = selu_fcn_float(in_val);
-        // std::cout << "Lookup table In Value: " << in_val << " Result: " << real_val << std::endl;
-        table_out[ii] = real_val;
-    }
-}
-
-template <class data_T, class res_T, typename CONFIG_T> void selu(data_T data[CONFIG_T::n_in], res_T res[CONFIG_T::n_in]) {
-    // Initialize the lookup table
-#ifdef __HLS_SYN__
-    bool initialized = false;
-    typename CONFIG_T::table_t selu_table[CONFIG_T::table_size];
-#else
-    static bool initialized = false;
-    static typename CONFIG_T::table_t selu_table[CONFIG_T::table_size];
-#endif
-    if (!initialized) {
-        init_selu_table<CONFIG_T, CONFIG_T::table_size>(selu_table);
-        initialized = true;
-    }
-
-    #pragma HLS PIPELINE
-
-    data_T datareg;
-    // Index into the lookup table based on data
-    int index;
-    for (int ii = 0; ii < CONFIG_T::n_in; ii++) {
-        datareg = data[ii];
-        if (datareg >= 0) {
-            res[ii] = res_T(1.0507009873554804934193349852946) * datareg;
-        } else {
-            index = datareg * CONFIG_T::table_size / -8;
-            if (index > CONFIG_T::table_size - 1)
-                index = CONFIG_T::table_size - 1;
-            res[ii] = selu_table[index];
-        }
-    }
-}
-
-// *************************************************
-//       PReLU Activation
-// *************************************************
-template <class data_T, class param_T, class res_T, typename CONFIG_T>
-void prelu(data_T data[CONFIG_T::n_in], param_T alpha[CONFIG_T::n_in], res_T res[CONFIG_T::n_in]) {
-    #pragma HLS PIPELINE
-
-    data_T datareg;
-    for (int ii = 0; ii < CONFIG_T::n_in; ii++) {
-        datareg = data[ii];
-        if (datareg > 0)
-            res[ii] = datareg;
-        else
-            res[ii] = alpha[ii] * datareg;
-    }
-}
-
-// *************************************************
-//       Binary TanH Activation
-// *************************************************
-template <class data_T, class res_T, typename CONFIG_T>
-void binary_tanh(data_T data[CONFIG_T::n_in], res_T res[CONFIG_T::n_in]) {
-    #pragma HLS PIPELINE
-
-    data_T datareg;
-    res_T cache;
-    for (int ii = 0; ii < CONFIG_T::n_in; ii++) {
-        datareg = data[ii];
-        if (datareg > 0)
-            cache = 1;
-        else
-            cache = -1;
-
-        res[ii] = (res_T)cache;
-    }
-}
-
-// *************************************************
-//       Ternary TanH Activation
-// *************************************************
-template <class data_T, class res_T, typename CONFIG_T>
-void ternary_tanh(data_T data[CONFIG_T::n_in], res_T res[CONFIG_T::n_in]) {
-    #pragma HLS PIPELINE
-
-    data_T datareg;
-    res_T cache;
-    for (int ii = 0; ii < CONFIG_T::n_in; ii++) {
-        datareg = 2 * data[ii];
-        if (datareg > 1)
-            cache = 1;
-        else if (datareg > -1 && datareg <= 1)
-            cache = 0;
-        else
-            cache = -1;
-
-        res[ii] = (res_T)cache;
-    }
-}
-
-} // namespace nnet
-
-#endif
->>>>>>> afed23b1
+#endif