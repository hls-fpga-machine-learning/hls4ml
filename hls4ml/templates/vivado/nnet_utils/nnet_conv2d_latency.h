--- conflicted
+++ resolved
@@ -7,174 +7,7 @@
 
 namespace nnet {
 
-<<<<<<< HEAD
-// Computes multiplier limit
-// This function should not be synthesized into firmware
-template <typename CONFIG_T>
-int compute_multiplier_limit_conv2d(typename CONFIG_T::weight_t weights[CONFIG_T::filt_height * CONFIG_T::filt_width *
-                                                                        CONFIG_T::n_chan * CONFIG_T::n_filt]) {
-    int n_mult = 0;
-
-    for (int oh = 0; oh < CONFIG_T::out_height; oh++) {
-        for (int ow = 0; ow < CONFIG_T::out_width; ow++) {
-            for (int ff = 0; ff < CONFIG_T::n_filt; ff++) {
-                for (int cc = 0; cc < CONFIG_T::n_chan; cc++) {
-                    for (int fh = 0; fh < CONFIG_T::filt_height; fh++) {
-                        for (int fw = 0; fw < CONFIG_T::filt_width; fw++) {
-
-                            int index_weight = fh * CONFIG_T::filt_width * CONFIG_T::n_chan * CONFIG_T::n_filt +
-                                               fw * CONFIG_T::n_chan * CONFIG_T::n_filt + cc * CONFIG_T::n_filt + ff;
-
-                            if ((oh * CONFIG_T::stride_height + fh) < CONFIG_T::pad_top ||
-                                (oh * CONFIG_T::stride_height + fh) >= (CONFIG_T::pad_top + CONFIG_T::in_height) ||
-                                (ow * CONFIG_T::stride_width + fw) < CONFIG_T::pad_left ||
-                                (ow * CONFIG_T::stride_width + fw) >= (CONFIG_T::pad_left + CONFIG_T::in_width)) {
-                                // padded - do nothing
-                                continue;
-                            } else {
-                                if (weights[index_weight] > 1e-20 || weights[index_weight] < -1e-20) {
-                                    n_mult++;
-                                }
-                            }
-
-                        } // end mult loop
-                    }     // end channel loop
-                }         // end filter width loop
-            }             // end filter height loop
-        }                 // end output width loop
-    }                     // end output height loop
-
-    return ceil(float(n_mult) / float(CONFIG_T::reuse_factor));
-
-} // end compute_n_mult
-
-template <class data_T, class res_T, typename CONFIG_T>
-void conv_2d_latency_cf(
-    data_T data[CONFIG_T::in_height * CONFIG_T::in_width * CONFIG_T::n_chan],
-    res_T res[CONFIG_T::out_height * CONFIG_T::out_width * CONFIG_T::n_filt],
-    typename CONFIG_T::weight_t weights[CONFIG_T::filt_height * CONFIG_T::filt_width * CONFIG_T::n_chan * CONFIG_T::n_filt],
-    typename CONFIG_T::bias_t biases[CONFIG_T::n_filt]) {
-
-    typename CONFIG_T::accum_t mult[CONFIG_T::out_height * CONFIG_T::out_width * CONFIG_T::n_filt * CONFIG_T::n_chan *
-                                    CONFIG_T::filt_height * CONFIG_T::filt_width];
-    typename CONFIG_T::accum_t acc[CONFIG_T::out_height * CONFIG_T::out_width * CONFIG_T::n_filt];
-
-    #pragma HLS ARRAY_PARTITION variable=mult complete dim=0
-    #pragma HLS ARRAY_PARTITION variable=acc complete dim=0
-
-    // Use a function_instantiate in case it helps to explicitly optimize unchanging weights/biases
-    #pragma HLS function_instantiate variable=weights,biases
-
-    // Parallel mode
-    #pragma HLS PIPELINE
-    #pragma HLS ARRAY_PARTITION variable=biases complete dim=0
-
-    // Limit multipliers to control parallelization
-    const int multiplier_limit = compute_multiplier_limit_conv2d<CONFIG_T>(weights);
-#pragma HLS ALLOCATION instances=mul limit=multiplier_limit operation
-
-// Convolve, saving all multiplication results to accumulate later
-ConvOutHeight:
-    for (int oh = 0; oh < CONFIG_T::out_height; oh++) {
-    ConvOutWidth:
-        for (int ow = 0; ow < CONFIG_T::out_width; ow++) {
-        ConvFilt:
-            for (int ff = 0; ff < CONFIG_T::n_filt; ff++) {
-            ConvChan:
-                for (int cc = 0; cc < CONFIG_T::n_chan; cc++) {
-                ConvFiltHeight:
-                    for (int fh = 0; fh < CONFIG_T::filt_height; fh++) {
-                    ConvFiltWidth:
-                        for (int fw = 0; fw < CONFIG_T::filt_width; fw++) {
-
-                            int index_mult =
-                                oh * CONFIG_T::out_width * CONFIG_T::n_filt * CONFIG_T::n_chan * CONFIG_T::filt_height *
-                                    CONFIG_T::filt_width +
-                                ow * CONFIG_T::n_filt * CONFIG_T::n_chan * CONFIG_T::filt_height * CONFIG_T::filt_width +
-                                ff * CONFIG_T::n_chan * CONFIG_T::filt_height * CONFIG_T::filt_width +
-                                cc * CONFIG_T::filt_height * CONFIG_T::filt_width + fh * CONFIG_T::filt_width + fw;
-
-                            int index_weight = fh * CONFIG_T::filt_width * CONFIG_T::n_chan * CONFIG_T::n_filt +
-                                               fw * CONFIG_T::n_chan * CONFIG_T::n_filt + cc * CONFIG_T::n_filt + ff;
-
-                            if ((oh * CONFIG_T::stride_height + fh) < CONFIG_T::pad_top ||
-                                (oh * CONFIG_T::stride_height + fh) >= (CONFIG_T::pad_top + CONFIG_T::in_height) ||
-                                (ow * CONFIG_T::stride_width + fw) < CONFIG_T::pad_left ||
-                                (ow * CONFIG_T::stride_width + fw) >= (CONFIG_T::pad_left + CONFIG_T::in_width)) {
-                                mult[index_mult] = 0;
-                            } else {
-                                int index_data =
-                                    cc * CONFIG_T::in_height * CONFIG_T::in_width +
-                                    (oh * CONFIG_T::stride_height + fh - CONFIG_T::pad_top) * CONFIG_T::in_width +
-                                    (ow * CONFIG_T::stride_width + fw - CONFIG_T::pad_left);
-                                mult[index_mult] = data[index_data] * weights[index_weight];
-                            }
-
-                        } // end mult loop
-                    }     // end channel loop
-                }         // end filter width loop
-            }             // end filter height loop
-        }                 // end output width loop
-    }                     // end output height loop
-
-    // Initialize accumulator with input biases
-    for (int oh = 0; oh < CONFIG_T::out_height; oh++) {
-        for (int ow = 0; ow < CONFIG_T::out_width; ow++) {
-            for (int ff = 0; ff < CONFIG_T::n_filt; ff++) {
-                acc[oh * CONFIG_T::out_width * CONFIG_T::n_filt + ow * CONFIG_T::n_filt + ff] = biases[ff];
-            }
-        }
-    }
-
-// Accumulate multiplication result
-AccumOutHeight:
-    for (int oh = 0; oh < CONFIG_T::out_height; oh++) {
-    AccumOutWidth:
-        for (int ow = 0; ow < CONFIG_T::out_width; ow++) {
-        AccumFilt:
-            for (int ff = 0; ff < CONFIG_T::n_filt; ff++) {
-            // Do "dot product" sum within filter and sum over channels
-            AccumChan:
-                for (int cc = 0; cc < CONFIG_T::n_chan; cc++) {
-                AccumDotHeight:
-                    for (int fh = 0; fh < CONFIG_T::filt_height; fh++) {
-                    AccumDotWidth:
-                        for (int fw = 0; fw < CONFIG_T::filt_width; fw++) {
-
-                            int index_mult =
-                                oh * CONFIG_T::out_width * CONFIG_T::n_filt * CONFIG_T::n_chan * CONFIG_T::filt_height *
-                                    CONFIG_T::filt_width +
-                                ow * CONFIG_T::n_filt * CONFIG_T::n_chan * CONFIG_T::filt_height * CONFIG_T::filt_width +
-                                ff * CONFIG_T::n_chan * CONFIG_T::filt_height * CONFIG_T::filt_width +
-                                cc * CONFIG_T::filt_height * CONFIG_T::filt_width + fh * CONFIG_T::filt_width + fw;
-                            int index_acc = oh * CONFIG_T::out_width * CONFIG_T::n_filt + ow * CONFIG_T::n_filt + ff;
-
-                            acc[index_acc] += mult[index_mult];
-
-                        } // end dot product filter width loop
-                    }     // end dot product filter height loop
-                }         // end n channel loop
-            }             // end n filter loop
-        }                 // end output width loop
-    }                     // end output height loop
-
-    // Cast to "res_t" type
-    for (int ff = 0; ff < CONFIG_T::n_filt; ff++) {
-        for (int oh = 0; oh < CONFIG_T::out_height; oh++) {
-            for (int ow = 0; ow < CONFIG_T::out_width; ow++) {
-                int res_index = ff * CONFIG_T::out_height * CONFIG_T::out_width + oh * CONFIG_T::out_width + ow;
-                int acc_index = oh * CONFIG_T::out_width * CONFIG_T::n_filt + ow * CONFIG_T::n_filt + ff;
-                res[res_index] = acc[acc_index];
-            }
-        }
-    }
-
-} // end conv2d
-
-template <class data_T, class res_T, typename CONFIG_T>
-=======
 template<class data_T, class res_T, typename CONFIG_T>
->>>>>>> 3dbf7771
 void conv_2d_latency_cl(
     data_T data[CONFIG_T::in_height * CONFIG_T::in_width * CONFIG_T::n_chan],
     res_T res[CONFIG_T::out_height * CONFIG_T::out_width * CONFIG_T::n_filt],
@@ -195,15 +28,8 @@
     #pragma HLS ARRAY_PARTITION variable=weights complete
     #pragma HLS ARRAY_PARTITION variable=biases complete
 
-<<<<<<< HEAD
-    int multiplier_limit =
-        CONFIG_T::n_pixels * (ceil(float(mult_n_in * mult_n_out) / float(CONFIG_T::reuse_factor)) -
-                              floor(float(CONFIG_T::mult_config::n_zeros) / float(CONFIG_T::reuse_factor)));
-    CONFIG_T::mult_config::template product<data_T, typename CONFIG_T::mult_config::weight_t>::limit(multiplier_limit);
-=======
     // Limit multipliers to control parallelization
     #pragma HLS ALLOCATION operation instances=mul limit=CONFIG_T::mult_config::multiplier_limit
->>>>>>> 3dbf7771
 
 PartitionLoop:
     for (int i_part = 0; i_part < CONFIG_T::n_partitions; i_part++) {
