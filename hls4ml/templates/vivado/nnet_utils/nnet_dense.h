#ifndef NNET_DENSE_H_
#define NNET_DENSE_H_

#include "hls_stream.h"
#include "nnet_common.h"
#include "nnet_dense_latency.h"
#include "nnet_dense_resource.h"
#include "nnet_function_stubs.h"
#include "nnet_helpers.h"
#include "nnet_mult.h"
#include <math.h>

namespace nnet {

struct dense_config {
    // Internal data type definitions
    typedef float bias_t;
    typedef float weight_t;
    typedef float accum_t;

    // Layer Sizes
    static const unsigned n_in = 10;
    static const unsigned n_out = 10;

    // Resource reuse info
    static const unsigned io_type = io_parallel;
    static const unsigned strategy = latency;
    static const unsigned reuse_factor = 1;
    static const bool store_weights_in_bram = false;
    static const unsigned n_zeros = 0;

    template <class data_T, class res_T, class CONFIG_T> using kernel = nnet::DenseKernel<data_T, res_T, CONFIG_T>;

    // Partitioning arrays cyclically to go with roll factors?

    // Product function to use
    template <class x_T, class y_T> using product = nnet::product::mult<x_T, y_T>;
};

template <class data_T, class res_T, typename CONFIG_T>
void dense(data_T data[CONFIG_T::n_in * CONFIG_T::seq_len], res_T res[CONFIG_T::n_out * CONFIG_T::seq_len],
           typename CONFIG_T::weight_t weights[CONFIG_T::n_in * CONFIG_T::n_out],
           typename CONFIG_T::bias_t biases[CONFIG_T::n_out]) {
<<<<<<< HEAD
    #pragma HLS inline
    if (CONFIG_T::seq_len > 1) {
        dense_seq<data_T, res_T, CONFIG_T>(data, res, weights, biases);
    } else {
        if (CONFIG_T::strategy == nnet::latency) {
            dense_latency<data_T, res_T, CONFIG_T>(data, res, weights, biases);
        } else {
            dense_resource<data_T, res_T, CONFIG_T>(data, res, weights, biases);
        }
=======
    #pragma HLS INLINE
    CONFIG_T::template kernel<data_T, res_T, CONFIG_T>::dense(data, res, weights, biases);
}

template <class data_T, class res_T, typename CONFIG_T> class DenseLatency : public DenseKernel<data_T, res_T, CONFIG_T> {
  public:
    static void dense(data_T data[CONFIG_T::n_in], res_T res[CONFIG_T::n_out],
                      typename CONFIG_T::weight_t weights[CONFIG_T::n_in * CONFIG_T::n_out],
                      typename CONFIG_T::bias_t biases[CONFIG_T::n_out]) {
        #pragma HLS INLINE
        dense_latency<data_T, res_T, CONFIG_T>(data, res, weights, biases);
>>>>>>> 352c124b
    }
};

template <class data_T, class res_T, typename CONFIG_T>
class DenseResource_rf_leq_nin : public DenseKernel<data_T, res_T, CONFIG_T> {
  public:
    static void dense(data_T data[CONFIG_T::n_in], res_T res[CONFIG_T::n_out],
                      typename CONFIG_T::weight_t weights[CONFIG_T::n_in * CONFIG_T::n_out],
                      typename CONFIG_T::bias_t biases[CONFIG_T::n_out]) {
        #pragma HLS INLINE
        dense_resource_rf_leq_nin<data_T, res_T, CONFIG_T>(data, res, weights, biases);
    }
};

template <class data_T, class res_T, typename CONFIG_T>
class DenseResource_rf_gt_nin_rem0 : public DenseKernel<data_T, res_T, CONFIG_T> {
  public:
    static void dense(data_T data[CONFIG_T::n_in], res_T res[CONFIG_T::n_out],
                      typename CONFIG_T::weight_t weights[CONFIG_T::n_in * CONFIG_T::n_out],
                      typename CONFIG_T::bias_t biases[CONFIG_T::n_out]) {
        #pragma HLS INLINE
        dense_resource_rf_gt_nin_rem0<data_T, res_T, CONFIG_T>(data, res, weights, biases);
    }
};

} // namespace nnet

#endif<|MERGE_RESOLUTION|>--- conflicted
+++ resolved
@@ -41,17 +41,6 @@
 void dense(data_T data[CONFIG_T::n_in * CONFIG_T::seq_len], res_T res[CONFIG_T::n_out * CONFIG_T::seq_len],
            typename CONFIG_T::weight_t weights[CONFIG_T::n_in * CONFIG_T::n_out],
            typename CONFIG_T::bias_t biases[CONFIG_T::n_out]) {
-<<<<<<< HEAD
-    #pragma HLS inline
-    if (CONFIG_T::seq_len > 1) {
-        dense_seq<data_T, res_T, CONFIG_T>(data, res, weights, biases);
-    } else {
-        if (CONFIG_T::strategy == nnet::latency) {
-            dense_latency<data_T, res_T, CONFIG_T>(data, res, weights, biases);
-        } else {
-            dense_resource<data_T, res_T, CONFIG_T>(data, res, weights, biases);
-        }
-=======
     #pragma HLS INLINE
     CONFIG_T::template kernel<data_T, res_T, CONFIG_T>::dense(data, res, weights, biases);
 }
@@ -63,7 +52,6 @@
                       typename CONFIG_T::bias_t biases[CONFIG_T::n_out]) {
         #pragma HLS INLINE
         dense_latency<data_T, res_T, CONFIG_T>(data, res, weights, biases);
->>>>>>> 352c124b
     }
 };
 
