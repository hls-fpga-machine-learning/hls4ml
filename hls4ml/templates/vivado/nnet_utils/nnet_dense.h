#ifndef NNET_DENSE_H_
#define NNET_DENSE_H_

#include "nnet_common.h"
#include "nnet_mult.h"
#include "nnet_dense_latency.h"
#include "nnet_dense_resource.h"
#include "nnet_helpers.h"
#include "hls_stream.h"
#include <math.h>

namespace nnet {

namespace product{

template<class x_T, class w_T, class y_T>
class Product{
    public:
    static y_T product(x_T a, w_T w){
        // 'Normal' product
        #pragma HLS inline off
        return a * w;
    }
};

/* ---
 * 5 different methods to perform the product of input and weight, depending on the
 * types of each. 
 * --- */
template<class x_T, class w_T, class y_T>
class both_binary : public Product<x_T, w_T, y_T>{
    public:
    static y_T product(x_T a, w_T w){
        // specialisation for 1-bit weights and incoming data
        #pragma HLS inline off
        return a == w;
    }
};

template<class x_T, class w_T, class y_T>
class weight_binary : public Product<x_T, w_T, y_T>{
    public:
    static y_T product(x_T a, w_T w){
        // Specialisation for 1-bit weights, arbitrary data
        #pragma HLS inline off
        return w == 0 ? (x_T) -a : a;
    }
};

template<class x_T, class w_T, class y_T>
class weight_ternary : public Product<x_T, w_T, y_T>{
    public:
    static y_T product(x_T a, w_T w){
        // Specialisation for 2-bit weights, arbitrary data
        #pragma HLS inline off
        if (w == 0) return (x_T) 0;
        else if(w == -1) return (x_T) -a;
        else return (x_T) a; // if(w == 1)
    }
};

template<class x_T, class w_T, class y_T>
class mult : public Product<x_T, w_T, y_T>{
    public:
    static y_T product(x_T a, w_T w){
        // 'Normal' product
        #pragma HLS inline off
        return a * w;
    }
};

template<class x_T, class w_T, class y_T>
class weight_exponential : public Product<x_T, w_T, y_T>{
    public:
    static y_T product(x_T a, w_T w){
        // Shift product for exponential weights
        #pragma HLS inline off
        // shift by the exponent. Negative weights shift right
        y_T ay = a;
        y_T y = ay << w.weight;
        // negate or not depending on weight sign
        return w.sign == 1 ? (y_T) y : (y_T) -y;
    }
};

} // namespace product_type


struct dense_config
{
    // Internal data type definitions
    typedef float bias_t;
    typedef float weight_t;
    typedef float accum_t;

    // Layer Sizes
    static const unsigned n_in = 10;
    static const unsigned n_out = 10;

    // Resource reuse info
    static const unsigned io_type = io_parallel;
    static const unsigned strategy = latency; 
    static const unsigned reuse_factor = 1;
    static const bool store_weights_in_bram = false;
    static const unsigned n_zeros = 0;
    // partitioning arrays cyclically to go with roll factors?
    // Product function to use
    template<class x_T, class y_T, class res_T>
    using product = nnet::product::mult<x_T, y_T, res_T>;
};

template<class data_T, class res_T, typename CONFIG_T>
void dense(
    data_T    data[CONFIG_T::n_in],
    res_T     res[CONFIG_T::n_out],
    typename CONFIG_T::weight_t  weights[CONFIG_T::n_in*CONFIG_T::n_out],
    typename CONFIG_T::bias_t    biases[CONFIG_T::n_out])
{
<<<<<<< HEAD
    data_T cache;
    typename CONFIG_T::accum_t mult[CONFIG_T::n_in*CONFIG_T::n_out];
    typename CONFIG_T::accum_t acc[CONFIG_T::n_out];

    // Use a function_instantiate in case it helps to explicitly optimize unchanging weights/biases
    #pragma HLS function_instantiate variable=weights,biases

    if (CONFIG_T::io_type == io_parallel){
        // For parallel inputs:
        //   - completely partition arrays -- target fabric
        //   - if we have an unroll factor, limit number of multipliers
        #pragma HLS PIPELINE II=CONFIG_T::reuse_factor

        // #pragma HLS ARRAY_PARTITION variable=weights complete // remove this line for now, it breaks compression sometimes
        #pragma HLS ARRAY_PARTITION variable=biases complete
        #pragma HLS ARRAY_PARTITION variable=mult complete
        #pragma HLS ARRAY_PARTITION variable=acc complete

        int multiplier_limit  = ceil(float(CONFIG_T::n_in*CONFIG_T::n_out) / float(CONFIG_T::reuse_factor)) - floor(float(CONFIG_T::n_zeros) / float(CONFIG_T::reuse_factor));
        #pragma HLS ALLOCATION instances=product limit=multiplier_limit function

    } else if (CONFIG_T::io_type == io_serial){
        // Only reduce cycle_factor if n_out is evenly divisible by reuse_factor
        // Otherwise, HLS wont be happy
        int cycle_factor = CONFIG_T::n_out / CONFIG_T::reuse_factor;
        int reused_cycle = DIV_ROUNDUP(CONFIG_T::n_out, CONFIG_T::reuse_factor);
        if (cycle_factor != reused_cycle) {
            cycle_factor = CONFIG_T::n_out;
        }
        /*int cycle_factor = CONFIG_T::n_out;
        float reused_cycle = CONFIG_T::n_out / CONFIG_T::reuse_factor;
        if (reused_cycle == ceil(reused_cycle)){
            // Dont use "ceil" here; as of 2018.2, HLS crashes mysteriously
            cycle_factor = cycle_factor / CONFIG_T::reuse_factor;
        }*/
        #pragma HLS ARRAY_PARTITION variable=weights cyclic factor=cycle_factor
        #pragma HLS ARRAY_PARTITION variable=mult cyclic factor=cycle_factor
        #pragma HLS ARRAY_PARTITION variable=acc complete
        #pragma HLS DATAFLOW
        #pragma HLS STREAM variable=mult depth=1
        #pragma HLS STREAM variable=acc depth=1
        if (CONFIG_T::store_weights_in_bram){
            #pragma HLS RESOURCE variable=weights core=ROM_2P_BRAM
        }
    }

    // Do the matrix-multiply
    Product1: for(int ii = 0; ii < CONFIG_T::n_in; ii++) {
        if (CONFIG_T::io_type == io_serial){
            #pragma HLS PIPELINE
        }
        cache = data[ii];
        Product2: for(int jj = 0; jj < CONFIG_T::n_out; jj++) {
            if (CONFIG_T::io_type == io_serial) {
                int multiplier_limit  = ceil(float(CONFIG_T::n_out) / float(CONFIG_T::reuse_factor));
                #pragma HLS ALLOCATION instances=product limit=multiplier_limit function
            }
        int index = ii*CONFIG_T::n_out+jj;
        mult[index] = CONFIG_T::template product<data_T, typename CONFIG_T::weight_t, typename CONFIG_T::accum_t>::product(cache, weights[index]);
        }
    }

    // Initialize accumulator with input biases
    ResetAccum: for(int iacc = 0; iacc < CONFIG_T::n_out; iacc++) {
        if (CONFIG_T::io_type == io_serial){
            #pragma HLS UNROLL
        }
        acc[iacc] = (typename CONFIG_T::accum_t) biases[iacc];
    }

    // Accumulate multiplication result
    Accum1: for(int ii = 0; ii < CONFIG_T::n_in; ii++) {
        if (CONFIG_T::io_type == io_serial){
            #pragma HLS PIPELINE
        }
        Accum2: for(int jj = 0; jj < CONFIG_T::n_out; jj++) {
        int index = ii*CONFIG_T::n_out+jj;
        acc[jj] += mult[index];
        }
    }

    // Cast to "res_t" type
    Result: for(int ires = 0; ires < CONFIG_T::n_out; ires++){
        if (CONFIG_T::io_type == io_serial){
            #pragma HLS UNROLL
        }
        //res[ires] = (res_T) (acc[ires]);
        res[ires] = cast<data_T, res_T, CONFIG_T>(acc[ires]);
=======
    if (CONFIG_T::strategy == latency) {
        dense_latency<data_T, res_T, CONFIG_T>(data, res, weights, biases);
    } else {
        dense_resource<data_T, res_T, CONFIG_T>(data, res, weights, biases);
>>>>>>> f31b52fc
    }
}

}

#endif<|MERGE_RESOLUTION|>--- conflicted
+++ resolved
@@ -10,81 +10,6 @@
 #include <math.h>
 
 namespace nnet {
-
-namespace product{
-
-template<class x_T, class w_T, class y_T>
-class Product{
-    public:
-    static y_T product(x_T a, w_T w){
-        // 'Normal' product
-        #pragma HLS inline off
-        return a * w;
-    }
-};
-
-/* ---
- * 5 different methods to perform the product of input and weight, depending on the
- * types of each. 
- * --- */
-template<class x_T, class w_T, class y_T>
-class both_binary : public Product<x_T, w_T, y_T>{
-    public:
-    static y_T product(x_T a, w_T w){
-        // specialisation for 1-bit weights and incoming data
-        #pragma HLS inline off
-        return a == w;
-    }
-};
-
-template<class x_T, class w_T, class y_T>
-class weight_binary : public Product<x_T, w_T, y_T>{
-    public:
-    static y_T product(x_T a, w_T w){
-        // Specialisation for 1-bit weights, arbitrary data
-        #pragma HLS inline off
-        return w == 0 ? (x_T) -a : a;
-    }
-};
-
-template<class x_T, class w_T, class y_T>
-class weight_ternary : public Product<x_T, w_T, y_T>{
-    public:
-    static y_T product(x_T a, w_T w){
-        // Specialisation for 2-bit weights, arbitrary data
-        #pragma HLS inline off
-        if (w == 0) return (x_T) 0;
-        else if(w == -1) return (x_T) -a;
-        else return (x_T) a; // if(w == 1)
-    }
-};
-
-template<class x_T, class w_T, class y_T>
-class mult : public Product<x_T, w_T, y_T>{
-    public:
-    static y_T product(x_T a, w_T w){
-        // 'Normal' product
-        #pragma HLS inline off
-        return a * w;
-    }
-};
-
-template<class x_T, class w_T, class y_T>
-class weight_exponential : public Product<x_T, w_T, y_T>{
-    public:
-    static y_T product(x_T a, w_T w){
-        // Shift product for exponential weights
-        #pragma HLS inline off
-        // shift by the exponent. Negative weights shift right
-        y_T ay = a;
-        y_T y = ay << w.weight;
-        // negate or not depending on weight sign
-        return w.sign == 1 ? (y_T) y : (y_T) -y;
-    }
-};
-
-} // namespace product_type
-
 
 struct dense_config
 {
@@ -116,101 +41,10 @@
     typename CONFIG_T::weight_t  weights[CONFIG_T::n_in*CONFIG_T::n_out],
     typename CONFIG_T::bias_t    biases[CONFIG_T::n_out])
 {
-<<<<<<< HEAD
-    data_T cache;
-    typename CONFIG_T::accum_t mult[CONFIG_T::n_in*CONFIG_T::n_out];
-    typename CONFIG_T::accum_t acc[CONFIG_T::n_out];
-
-    // Use a function_instantiate in case it helps to explicitly optimize unchanging weights/biases
-    #pragma HLS function_instantiate variable=weights,biases
-
-    if (CONFIG_T::io_type == io_parallel){
-        // For parallel inputs:
-        //   - completely partition arrays -- target fabric
-        //   - if we have an unroll factor, limit number of multipliers
-        #pragma HLS PIPELINE II=CONFIG_T::reuse_factor
-
-        // #pragma HLS ARRAY_PARTITION variable=weights complete // remove this line for now, it breaks compression sometimes
-        #pragma HLS ARRAY_PARTITION variable=biases complete
-        #pragma HLS ARRAY_PARTITION variable=mult complete
-        #pragma HLS ARRAY_PARTITION variable=acc complete
-
-        int multiplier_limit  = ceil(float(CONFIG_T::n_in*CONFIG_T::n_out) / float(CONFIG_T::reuse_factor)) - floor(float(CONFIG_T::n_zeros) / float(CONFIG_T::reuse_factor));
-        #pragma HLS ALLOCATION instances=product limit=multiplier_limit function
-
-    } else if (CONFIG_T::io_type == io_serial){
-        // Only reduce cycle_factor if n_out is evenly divisible by reuse_factor
-        // Otherwise, HLS wont be happy
-        int cycle_factor = CONFIG_T::n_out / CONFIG_T::reuse_factor;
-        int reused_cycle = DIV_ROUNDUP(CONFIG_T::n_out, CONFIG_T::reuse_factor);
-        if (cycle_factor != reused_cycle) {
-            cycle_factor = CONFIG_T::n_out;
-        }
-        /*int cycle_factor = CONFIG_T::n_out;
-        float reused_cycle = CONFIG_T::n_out / CONFIG_T::reuse_factor;
-        if (reused_cycle == ceil(reused_cycle)){
-            // Dont use "ceil" here; as of 2018.2, HLS crashes mysteriously
-            cycle_factor = cycle_factor / CONFIG_T::reuse_factor;
-        }*/
-        #pragma HLS ARRAY_PARTITION variable=weights cyclic factor=cycle_factor
-        #pragma HLS ARRAY_PARTITION variable=mult cyclic factor=cycle_factor
-        #pragma HLS ARRAY_PARTITION variable=acc complete
-        #pragma HLS DATAFLOW
-        #pragma HLS STREAM variable=mult depth=1
-        #pragma HLS STREAM variable=acc depth=1
-        if (CONFIG_T::store_weights_in_bram){
-            #pragma HLS RESOURCE variable=weights core=ROM_2P_BRAM
-        }
-    }
-
-    // Do the matrix-multiply
-    Product1: for(int ii = 0; ii < CONFIG_T::n_in; ii++) {
-        if (CONFIG_T::io_type == io_serial){
-            #pragma HLS PIPELINE
-        }
-        cache = data[ii];
-        Product2: for(int jj = 0; jj < CONFIG_T::n_out; jj++) {
-            if (CONFIG_T::io_type == io_serial) {
-                int multiplier_limit  = ceil(float(CONFIG_T::n_out) / float(CONFIG_T::reuse_factor));
-                #pragma HLS ALLOCATION instances=product limit=multiplier_limit function
-            }
-        int index = ii*CONFIG_T::n_out+jj;
-        mult[index] = CONFIG_T::template product<data_T, typename CONFIG_T::weight_t, typename CONFIG_T::accum_t>::product(cache, weights[index]);
-        }
-    }
-
-    // Initialize accumulator with input biases
-    ResetAccum: for(int iacc = 0; iacc < CONFIG_T::n_out; iacc++) {
-        if (CONFIG_T::io_type == io_serial){
-            #pragma HLS UNROLL
-        }
-        acc[iacc] = (typename CONFIG_T::accum_t) biases[iacc];
-    }
-
-    // Accumulate multiplication result
-    Accum1: for(int ii = 0; ii < CONFIG_T::n_in; ii++) {
-        if (CONFIG_T::io_type == io_serial){
-            #pragma HLS PIPELINE
-        }
-        Accum2: for(int jj = 0; jj < CONFIG_T::n_out; jj++) {
-        int index = ii*CONFIG_T::n_out+jj;
-        acc[jj] += mult[index];
-        }
-    }
-
-    // Cast to "res_t" type
-    Result: for(int ires = 0; ires < CONFIG_T::n_out; ires++){
-        if (CONFIG_T::io_type == io_serial){
-            #pragma HLS UNROLL
-        }
-        //res[ires] = (res_T) (acc[ires]);
-        res[ires] = cast<data_T, res_T, CONFIG_T>(acc[ires]);
-=======
     if (CONFIG_T::strategy == latency) {
         dense_latency<data_T, res_T, CONFIG_T>(data, res, weights, biases);
     } else {
         dense_resource<data_T, res_T, CONFIG_T>(data, res, weights, biases);
->>>>>>> f31b52fc
     }
 }
 
