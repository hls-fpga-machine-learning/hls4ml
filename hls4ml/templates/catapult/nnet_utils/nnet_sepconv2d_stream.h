--- conflicted
+++ resolved
@@ -142,15 +142,9 @@
     // #pragma HLS STREAM variable=depthwise_res depth=res_depth
 
     depthwise_conv_2d_cl<data_T, dw_res_T, typename CONFIG_T::depthwise_config>(data, depthwise_res, depthwise_weights,
-<<<<<<< HEAD
-                                                                              depthwise_biases);
-    pointwise_conv_2d_cl<dw_res_T, res_T, typename CONFIG_T::pointwise_config>(depthwise_res, res, pointwise_weights,
-                                                                             pointwise_biases);
-=======
                                                                                 depthwise_biases);
     pointwise_conv_2d_cl<dw_res_T, res_T, typename CONFIG_T::pointwise_config>(depthwise_res, res, pointwise_weights,
                                                                                pointwise_biases);
->>>>>>> 7a329267
 }
 
 } // namespace nnet
