--- conflicted
+++ resolved
@@ -132,7 +132,21 @@
     static const unsigned axis = {axis};
 }};\n"""
 
-<<<<<<< HEAD
+resize_config_template = """struct config{index} : nnet::resize_config {{
+    static const unsigned height = {height};
+    static const unsigned width = {width};
+    static const unsigned n_chan = {n_chan};
+    static const unsigned new_height = {new_height};
+    static const unsigned new_width = {new_width};
+}};\n"""
+
+transpose_config_template = """struct config{index} : nnet::transpose_config {{
+    static const unsigned depth = {depth};
+    static const unsigned height = {height};
+    static const unsigned width = {width};
+    static const unsigned perm[3] = {{{perm_str}}};
+}};\n"""
+
 garnet_common_config_template = """
     static const unsigned n_vertices = {n_vertices};
     static const unsigned n_vertices_width = {n_vertices_width};
@@ -201,37 +215,6 @@
 
 {sublayer_configs}
 """
-
-'''config_templates = {
-    'Dense'                  : dense_config_template,
-    'BinaryDense'            : dense_config_template,
-    'BatchNormalization'     : batchnorm_config_template,
-    'Conv1D'                 : [conv1d_config_template, conv_mult_config_template],
-    'Conv2D'                 : [conv2d_config_template, conv_mult_config_template],
-    'Activation'             : activ_config_template,
-    'ParametrizedActivation' : activ_config_template,
-    'PReLU'                  : activ_config_template,
-    'Pooling1D'              : pooling1d_config_template,
-    'Pooling2D'              : pooling2d_config_template,
-    'Merge'                  : merge_config_template,
-    'Concatenate'            : concat_config_template,
-}'''
-=======
-resize_config_template = """struct config{index} : nnet::resize_config {{
-    static const unsigned height = {height};
-    static const unsigned width = {width};
-    static const unsigned n_chan = {n_chan};
-    static const unsigned new_height = {new_height};
-    static const unsigned new_width = {new_width};
-}};\n"""
-
-transpose_config_template = """struct config{index} : nnet::transpose_config {{
-    static const unsigned depth = {depth};
-    static const unsigned height = {height};
-    static const unsigned width = {width};
-    static const unsigned perm[3] = {{{perm_str}}};
-}};\n"""
->>>>>>> d6b529ed
 
 dense_function_template = 'nnet::dense_{strategy}<{input_t}, {output_t}, {config}>({input}, {output}, {w}, {b});'
 batchnorm_function_template = 'nnet::normalize<{input_t}, {output_t}, {config}>({input}, {output}, {scale}, {bias});'
@@ -242,28 +225,10 @@
 pooling1d_function_template = 'nnet::pooling1d<{input_t}, {config}>({input}, {output});'
 pooling2d_function_template = 'nnet::pooling2d_{data_format}<{input_t}, {config}>({input}, {output});'
 merge_function_template = 'nnet::{merge}<{input1_t}, {input2_t}, {output_t}, {config}>({input1}, {input2}, {output});'
-<<<<<<< HEAD
+resize_function_template = 'nnet::resize_{algorithm}<{input_t}, {config}>({input}, {output});'
+transpose_function_template = 'nnet::transpose{dim}<{input_t}, {config}>({input}, {output});'
 garnet_function_template = 'nnet::garnet{impl}<{input_t}, {integer_input_t}, {output_t}, {config}>({input}, {nvtx}, {output});'
 garnet_stack_function_template = 'nnet::garnet_stack<{input_t}, {integer_input_t}, {output_t}, {config}>({input}, {nvtx}, {output});'
-
-'''function_templates = {
-    'Dense'                  : dense_function_template,
-    'BinaryDense'            : dense_function_template,
-    'BatchNormalization'     : batchnorm_function_template,
-    'Conv1D'                 : conv1d_function_template,
-    'Conv2D'                 : conv2d_function_template,
-    'Activation'             : activ_function_template,
-    'ParametrizedActivation' : param_activ_function_template,
-    'PReLU'                  : param_activ_function_template,
-    'Pooling1D'              : pooling1d_function_template,
-    'Pooling2D'              : pooling2d_function_template,
-    'Merge'                  : merge_function_template,
-    'Concatenate'            : merge_function_template,
-}'''
-=======
-resize_function_template = 'nnet::resize_{algorithm}<{input_t}, {config}>({input}, {output});'
-transpose_function_template = 'nnet::transpose{dim}<{input_t}, {config}>({input}, {output});'
->>>>>>> d6b529ed
 
 dense_include_list = ['nnet_utils/nnet_dense.h', 'nnet_utils/nnet_dense_compressed.h', 'nnet_utils/nnet_dense_large.h']
 batchnorm_include_list = ['nnet_utils/nnet_batchnorm.h']
@@ -272,12 +237,13 @@
 activ_include_list = ['nnet_utils/nnet_activation.h']
 pooling_include_list = ['nnet_utils/nnet_pooling.h']
 merge_include_list = ['nnet_utils/nnet_merge.h']
+resize_include_list = ['nnet_utils/nnet_image.h']
+transpose_include_list = ['nnet_utils/nnet_array.h']
 garnet_include_list = ['nnet_utils/nnet_garnet.h', 'nnet_utils/nnet_garnet_unsigned.h']
 
 class VivadoBackend(Backend):
     def __init__(self):
         super(VivadoBackend, self).__init__('Vivado')
-<<<<<<< HEAD
         self.register_templates('Dense', dense_function_template, dense_config_template, dense_include_list)
         self.register_templates('BinaryDense'            , dense_function_template,       dense_config_template, dense_include_list)
         self.register_templates('BatchNormalization'     , batchnorm_function_template,   batchnorm_config_template, batchnorm_include_list)
@@ -290,24 +256,10 @@
         self.register_templates('Pooling2D'              , pooling2d_function_template,   pooling2d_config_template, pooling_include_list)
         self.register_templates('Merge'                  , merge_function_template,       merge_config_template, merge_include_list)
         self.register_templates('Concatenate'            , merge_function_template,       concat_config_template, merge_include_list)
+        self.register_templates('Resize'                 , resize_function_template,      resize_config_template, resize_include_list)
+        self.register_templates('Transpose'              , transpose_function_template,   transpose_config_template, transpose_include_list)
         self.register_templates('GarNet'                 , garnet_function_template,      garnet_config_template, garnet_include_list)
         self.register_templates('GarNetStack'            , garnet_stack_function_template,garnet_stack_config_template, garnet_include_list)
-=======
-        self.register_templates('Dense', dense_function_template, dense_config_template)
-        self.register_templates('BinaryDense'            , dense_function_template,       dense_config_template)
-        self.register_templates('BatchNormalization'     , batchnorm_function_template,   batchnorm_config_template)
-        self.register_templates('Conv1D'                 , conv1d_function_template,      [conv1d_config_template, conv_mult_config_template])
-        self.register_templates('Conv2D'                 , conv2d_function_template,      [conv2d_config_template, conv_mult_config_template])
-        self.register_templates('Activation'             , activ_function_template,       activ_config_template)
-        self.register_templates('ParametrizedActivation' , param_activ_function_template, activ_config_template)
-        self.register_templates('PReLU'                  , param_activ_function_template, activ_config_template)
-        self.register_templates('Pooling1D'              , pooling1d_function_template,   pooling1d_config_template)
-        self.register_templates('Pooling2D'              , pooling2d_function_template,   pooling2d_config_template)
-        self.register_templates('Merge'                  , merge_function_template,       merge_config_template)
-        self.register_templates('Concatenate'            , merge_function_template,       concat_config_template)
-        self.register_templates('Resize'                 , resize_function_template,      resize_config_template)
-        self.register_templates('Transpose'              , transpose_function_template,   transpose_config_template)
->>>>>>> d6b529ed
     
     def get_valid_reuse_factors(self, layer):
         n_in = 0
