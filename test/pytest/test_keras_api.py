import math
from pathlib import Path

import numpy as np
import pytest
import tensorflow as tf
from tensorflow.keras.layers import (
    ELU,
    Activation,
    AveragePooling1D,
    AveragePooling2D,
    Conv1D,
    Conv2D,
    Dense,
    DepthwiseConv1D,
    DepthwiseConv2D,
    LeakyReLU,
    MaxPooling1D,
    MaxPooling2D,
    PReLU,
)

import hls4ml

test_root_path = Path(__file__).parent


@pytest.mark.parametrize('backend', ['Vivado', 'Vitis', 'Quartus', 'oneAPI'])
@pytest.mark.parametrize('io_type', ['io_parallel', 'io_stream'])
def test_dense(backend, io_type):
    model = tf.keras.models.Sequential()
    model.add(
        Dense(
            2,
            input_shape=(1,),
            name='Dense',
            use_bias=True,
            kernel_initializer=tf.keras.initializers.RandomUniform(minval=1, maxval=10),
            bias_initializer='zeros',
            kernel_regularizer=None,
            bias_regularizer=None,
            activity_regularizer=None,
            kernel_constraint=None,
            bias_constraint=None,
        )
    )
    model.add(Activation(activation='elu', name='Activation'))
    model.compile(optimizer='adam', loss='mse')

    X_input = np.random.rand(100, 1)

    keras_prediction = model.predict(X_input)

    config = hls4ml.utils.config_from_keras_model(model)
    output_dir = str(test_root_path / f'hls4mlprj_keras_api_dense_{backend}_{io_type}')

    hls_model = hls4ml.converters.convert_from_keras_model(
        model, hls_config=config, output_dir=output_dir, backend=backend, io_type=io_type
    )

    hls_model.compile()

    hls_prediction = hls_model.predict(X_input)

    np.testing.assert_allclose(hls_prediction, keras_prediction, rtol=1e-2, atol=0.01)

    assert len(model.layers) + 1 == len(hls_model.get_layers())
    assert list(hls_model.get_layers())[0].attributes['class_name'] == "InputLayer"
    assert list(hls_model.get_layers())[1].attributes["class_name"] == model.layers[0]._name
    assert list(hls_model.get_layers())[2].attributes['class_name'] == 'ELU'
    assert list(hls_model.get_layers())[0].attributes['input_shape'] == list(model.layers[0].input_shape[1:])
    assert list(hls_model.get_layers())[1].attributes['n_in'] == model.layers[0].input_shape[1:][0]
    assert list(hls_model.get_layers())[1].attributes['n_out'] == model.layers[0].output_shape[1:][0]
    assert list(hls_model.get_layers())[2].attributes['activation'] == str(model.layers[1].activation).split()[1]
    assert list(hls_model.get_layers())[1].attributes['activation'] == str(model.layers[0].activation).split()[1]


# TODO: add ThresholdedReLU test when it can be made to pass
# https://github.com/fastmachinelearning/hls4ml/issues/376
@pytest.mark.parametrize(
    "activation_function",
    [
        Activation(activation='relu', name='relu'),
        LeakyReLU(alpha=1.0),
        ELU(alpha=1.0),
        PReLU(
            alpha_initializer="zeros",
        ),
        Activation(activation='sigmoid', name='sigmoid'),
    ],
)
# ThresholdedReLU(theta=1.0)])
@pytest.mark.parametrize('backend', ['Vivado', 'Vitis', 'Quartus', 'oneAPI'])
@pytest.mark.parametrize('io_type', ['io_parallel', 'io_stream'])
def test_activations(activation_function, backend, io_type):
    model = tf.keras.models.Sequential()
    model.add(Dense(64, input_shape=(1,), name='Dense', kernel_initializer='lecun_uniform', kernel_regularizer=None))
    model.add(activation_function)

    model.compile(optimizer='adam', loss='mse')
    X_input = np.random.rand(100, 1)
    keras_prediction = model.predict(X_input)
    config = hls4ml.utils.config_from_keras_model(model)
    output_dir = str(test_root_path / f'hls4mlprj_keras_api_activations_{activation_function.name}_{backend}_{io_type}')
    hls_model = hls4ml.converters.convert_from_keras_model(
        model, hls_config=config, output_dir=output_dir, backend=backend, io_type=io_type
    )
    hls_model.compile()
    hls_prediction = hls_model.predict(X_input)

    np.testing.assert_allclose(hls_prediction, keras_prediction, rtol=1e-2, atol=0.01)

    assert len(model.layers) + 1 == len(hls_model.get_layers())

    assert list(hls_model.get_layers())[2].attributes['class_name'] == activation_function.__class__.__name__


padds_options = ['same', 'valid']


@pytest.mark.parametrize('padds', padds_options)
<<<<<<< HEAD
@pytest.mark.parametrize('backend', ['Vivado', 'Vitis', 'Quartus', 'oneAPI'])
=======
@pytest.mark.parametrize(
    'backend,strategy',
    [
        ('Vivado', 'Resource'),
        ('Vivado', 'Latency'),
        ('Vitis', 'Resource'),
        ('Vitis', 'Latency'),
        ('Quartus', 'Resource'),
        ('oneAPI', 'Resource'),
    ],
)
>>>>>>> 2c17f660
@pytest.mark.parametrize('io_type', ['io_parallel', 'io_stream'])
def test_conv1d(padds, backend, strategy, io_type):
    model = tf.keras.models.Sequential()
    input_shape = (10, 128, 4)
    model.add(
        Conv1D(
            filters=32,
            kernel_size=3,
            strides=1,
            padding=padds,
            activation='relu',
            input_shape=input_shape[1:],
            kernel_initializer='normal',
            use_bias=False,
            data_format='channels_last',
        )
    )
    model.add(Activation(activation='relu'))
    model.compile(optimizer='adam', loss='mse')

    X_input = np.random.rand(10, 128, 4)
    keras_prediction = model.predict(X_input)

    config = hls4ml.utils.config_from_keras_model(model)
    config['Model']['Strategy'] = strategy
    output_dir = str(test_root_path / f'hls4mlprj_keras_api_conv1d_{padds}_{backend}_{strategy}_{io_type}')
    hls_model = hls4ml.converters.convert_from_keras_model(
        model, hls_config=config, output_dir=output_dir, backend=backend, io_type=io_type
    )
    hls_model.compile()
    hls_prediction = hls_model.predict(X_input).reshape(keras_prediction.shape)

    # 5e-2 might be too high
    np.testing.assert_allclose(hls_prediction, keras_prediction, rtol=0, atol=5e-2)

    if not (backend in ['Vivado', 'Vitis'] and io_type == 'io_stream' and padds == 'same'):
        # Vivado/Vitis inserts and additional layer for 'same' padding in io_stream
        assert len(model.layers) + 2 == len(hls_model.get_layers())
        assert list(hls_model.get_layers())[1].attributes['name'] == model.layers[0]._name
        assert list(hls_model.get_layers())[1].attributes['class_name'] == 'Conv1D'
        assert list(hls_model.get_layers())[1].attributes['activation'] == str(model.layers[0].activation).split()[1]
        assert list(hls_model.get_layers())[1].attributes["in_width"] == model.layers[0]._batch_input_shape[1]
        assert list(hls_model.get_layers())[1].attributes['filt_width'] == model.layers[0].kernel_size[0]
        assert list(hls_model.get_layers())[1].attributes['n_chan'] == model.layers[0].input_shape[2]
        assert list(hls_model.get_layers())[1].attributes['n_filt'] == model.layers[0].filters
        assert list(hls_model.get_layers())[1].attributes['stride_width'] == model.layers[0].strides[0]
        assert list(hls_model.get_layers())[1].attributes['data_format'] == model.layers[0].data_format
        assert list(hls_model.get_layers())[1].attributes["out_width"] == list(model.layers[0].output_shape)[1]

        out_width = math.ceil(float(model.layers[0]._batch_input_shape[2]) / float(model.layers[0].strides[0]))
        pad_along_width = max(
            (out_width - 1) * model.layers[0].strides[0]
            + model.layers[0].kernel_size[0]
            - model.layers[0]._batch_input_shape[2],
            0,
        )
        pad_left = pad_along_width // 2
        pad_right = pad_along_width - pad_left

        if model.layers[0].padding == 'same':
            assert list(hls_model.get_layers())[1].attributes['pad_left'] == pad_left
            assert list(hls_model.get_layers())[1].attributes['pad_right'] == pad_right
        elif model.layers[0].padding == 'valid':
            assert list(hls_model.get_layers())[1].attributes['pad_left'] == 0
            assert list(hls_model.get_layers())[1].attributes['pad_right'] == 0


chans_options = ['channels_last']
padds_options = ['same', 'valid']


@pytest.mark.parametrize('chans', chans_options)
@pytest.mark.parametrize('padds', padds_options)
<<<<<<< HEAD
@pytest.mark.parametrize('backend', ['Vivado', 'Vitis', 'Quartus', 'oneAPI'])
=======
@pytest.mark.parametrize(
    'backend,strategy',
    [
        ('Vivado', 'Resource'),
        ('Vivado', 'Latency'),
        ('Vitis', 'Resource'),
        ('Vitis', 'Latency'),
        ('Quartus', 'Resource'),
        ('oneAPI', 'Resource'),
    ],
)
>>>>>>> 2c17f660
@pytest.mark.parametrize('io_type', ['io_parallel', 'io_stream'])
def test_conv2d(chans, padds, backend, strategy, io_type):
    model = tf.keras.models.Sequential()
    input_shape = (28, 28, 3)
    model.add(
        Conv2D(
            filters=32,
            kernel_size=(4, 4),
            strides=(4, 4),
            padding=padds,
            input_shape=input_shape,
            kernel_initializer='normal',
            use_bias=False,
            data_format=chans,
        )
    )
    model.compile(optimizer='adam', loss='mse')

    X_input = np.random.rand(100, *input_shape)
    keras_prediction = model.predict(X_input)

    config = hls4ml.utils.config_from_keras_model(model)
    config['Model']['Strategy'] = strategy
    output_dir = str(test_root_path / f'hls4mlprj_keras_api_conv2d_{backend}_{strategy}_{chans}_{padds}_{io_type}')
    hls_model = hls4ml.converters.convert_from_keras_model(
        model, hls_config=config, output_dir=output_dir, backend=backend, io_type=io_type
    )
    hls_model.compile()
    hls_prediction = hls_model.predict(X_input).reshape(keras_prediction.shape)

    # A high tolerance, simply to verify correct functionality
    np.testing.assert_allclose(hls_prediction, keras_prediction, rtol=0, atol=5e-2)

    assert len(model.layers) + 1 == len(hls_model.get_layers())
    assert list(hls_model.get_layers())[1].attributes['name'] == model.layers[0]._name
    assert list(hls_model.get_layers())[1].attributes['class_name'] == 'Conv2D'
    assert list(hls_model.get_layers())[1].attributes['activation'] == str(model.layers[0].activation).split()[1]
    assert list(hls_model.get_layers())[1].attributes['filt_width'] == model.layers[0].kernel_size[1]
    assert list(hls_model.get_layers())[1].attributes['filt_height'] == model.layers[0].kernel_size[0]
    assert list(hls_model.get_layers())[1].attributes['n_filt'] == model.layers[0].filters
    assert list(hls_model.get_layers())[1].attributes['stride_width'] == model.layers[0].strides[1]
    assert list(hls_model.get_layers())[1].attributes['stride_height'] == model.layers[0].strides[0]
    assert list(hls_model.get_layers())[1].attributes['data_format'] == model.layers[0].data_format

    if model.layers[0].data_format == 'channels_first':
        assert list(hls_model.get_layers())[1].attributes['n_chan'] == model.layers[0]._batch_input_shape[1]
        assert list(hls_model.get_layers())[1].attributes['in_height'] == model.layers[0]._batch_input_shape[2]
        assert list(hls_model.get_layers())[1].attributes['in_width'] == model.layers[0]._batch_input_shape[3]
        assert list(hls_model.get_layers())[1].attributes['out_height'] == model.layers[0].output_shape[2]
        assert list(hls_model.get_layers())[1].attributes['out_width'] == model.layers[0].output_shape[3]
    elif model.layers[0].data_format == 'channels_last':
        assert list(hls_model.get_layers())[1].attributes['n_chan'] == model.layers[0]._batch_input_shape[3]
        assert list(hls_model.get_layers())[1].attributes['in_height'] == model.layers[0]._batch_input_shape[1]
        assert list(hls_model.get_layers())[1].attributes['in_width'] == model.layers[0]._batch_input_shape[2]
        assert list(hls_model.get_layers())[1].attributes['out_height'] == model.layers[0].output_shape[1]
        assert list(hls_model.get_layers())[1].attributes['out_width'] == model.layers[0].output_shape[2]

    if model.layers[0].padding == 'same':
        if model.layers[0].data_format == 'channels_first':
            out_height = model.layers[0].output_shape[2]
            out_width = model.layers[0].output_shape[3]
            pad_along_height = max(
                (out_height - 1) * model.layers[0].strides[0]
                + model.layers[0].kernel_size[0]
                - model.layers[0]._batch_input_shape[2],
                0,
            )
            pad_along_width = max(
                (out_width - 1) * model.layers[0].strides[1]
                + model.layers[0].kernel_size[1]
                - model.layers[0]._batch_input_shape[3],
                0,
            )
        elif model.layers[0].data_format == 'channels_last':
            out_height = model.layers[0].output_shape[1]
            out_width = model.layers[0].output_shape[2]
            pad_along_height = max(
                (out_height - 1) * model.layers[0].strides[0]
                + model.layers[0].kernel_size[0]
                - model.layers[0]._batch_input_shape[1],
                0,
            )
            pad_along_width = max(
                (out_width - 1) * model.layers[0].strides[1]
                + model.layers[0].kernel_size[1]
                - model.layers[0]._batch_input_shape[2],
                0,
            )
        pad_top = pad_along_height // 2
        pad_bottom = pad_along_height - pad_top
        pad_left = pad_along_width // 2
        pad_right = pad_along_width - pad_left
        assert list(hls_model.get_layers())[1].attributes['pad_top'] == pad_top
        assert list(hls_model.get_layers())[1].attributes['pad_bottom'] == pad_bottom
        assert list(hls_model.get_layers())[1].attributes['pad_left'] == pad_left
        assert list(hls_model.get_layers())[1].attributes['pad_right'] == pad_right
    elif model.layers[0].padding == 'valid':
        assert list(hls_model.get_layers())[1].attributes['pad_top'] == 0
        assert list(hls_model.get_layers())[1].attributes['pad_bottom'] == 0
        assert list(hls_model.get_layers())[1].attributes['pad_left'] == 0
        assert list(hls_model.get_layers())[1].attributes['pad_right'] == 0


# Currently only Vivado and Vitis is supported for io_stream.
@pytest.mark.parametrize('backend', ['Vivado', 'Vitis'])
@pytest.mark.parametrize('io_type', ['io_stream'])
def test_depthwise2d(backend, io_type):
    '''
    Test proper handling of DepthwiseConv2D
    '''
    X = np.random.rand(10, 32, 32, 3)
    X = np.round(X * 2**10) * 2**-10  # make it an exact ap_fixed<16,6>
    model = tf.keras.models.Sequential()
    model.add(DepthwiseConv2D(kernel_size=(3, 3), input_shape=(32, 32, 3)))
    model.compile()

    config = hls4ml.utils.config_from_keras_model(
        model, granularity='name', default_precision='fixed<32,12>', backend=backend
    )
    output_dir = str(test_root_path / f'hls4mlprj_keras_api_depthwiseconv2d_{backend}_{io_type}')
    hls_model = hls4ml.converters.convert_from_keras_model(
        model, hls_config=config, output_dir=output_dir, backend=backend, io_type=io_type
    )
    hls_model.compile()

    y_qkeras = model.predict(X)
    y_hls4ml = hls_model.predict(X)

    np.testing.assert_allclose(y_qkeras, y_hls4ml.reshape(y_qkeras.shape), rtol=1e-2, atol=0.01)


# Currently only Vivado and Vitis is supported for io_stream.
@pytest.mark.parametrize('backend', ['Vivado', 'Vitis'])
@pytest.mark.parametrize('io_type', ['io_stream'])
def test_depthwise1d(backend, io_type):
    '''
    Test proper handling of DepthwiseConv1D.
    '''
    X = np.random.rand(10, 32, 3)
    X = np.round(X * 2**10) * 2**-10  # make it an exact ap_fixed<16,6>
    model = tf.keras.models.Sequential()
    model.add(DepthwiseConv1D(kernel_size=3, input_shape=(32, 3)))
    model.compile()

    config = hls4ml.utils.config_from_keras_model(model, granularity='name', backend=backend)
    output_dir = str(test_root_path / f'hls4mlprj_keras_api_depthwiseconv1d_{backend}_{io_type}')
    hls_model = hls4ml.converters.convert_from_keras_model(
        model, hls_config=config, output_dir=output_dir, backend=backend, io_type=io_type
    )
    hls_model.compile()

    y_qkeras = model.predict(X)
    y_hls4ml = hls_model.predict(X)

    np.testing.assert_allclose(y_qkeras, y_hls4ml.reshape(y_qkeras.shape), rtol=1e-2, atol=0.01)


pooling_layers = [MaxPooling1D, MaxPooling2D, AveragePooling1D, AveragePooling2D]


@pytest.mark.parametrize('pooling', pooling_layers)
@pytest.mark.parametrize('padds', padds_options)
@pytest.mark.parametrize('chans', chans_options)
@pytest.mark.parametrize('backend', ['Vivado', 'Vitis', 'Quartus', 'oneAPI'])
def test_pooling(pooling, padds, chans, backend):
    assert '1D' in pooling.__name__ or '2D' in pooling.__name__

    input_shape = (18, 15, 3) if '2D' in pooling.__name__ else (121, 3)
    X_input = np.random.rand(100, *input_shape)

    keras_model = tf.keras.models.Sequential()
    keras_model.add(pooling(padding=padds, input_shape=input_shape))
    keras_model.compile()

    hls_cfg = hls4ml.utils.config_from_keras_model(keras_model)
    output_dir = str(
        test_root_path / f'hls4mlprj_keras_api_pooling_{pooling.__name__}_channels_{chans}_padds_{padds}_backend_{backend}'
    )
    hls_model = hls4ml.converters.convert_from_keras_model(
        keras_model, hls_config=hls_cfg, output_dir=output_dir, backend=backend
    )
    hls_model.compile()

    # Verify accuracy
    keras_prediction = keras_model.predict(X_input)
    hls_prediction = hls_model.predict(X_input).reshape(keras_prediction.shape)
    np.testing.assert_allclose(hls_prediction, keras_prediction, rtol=0, atol=3e-2)

    # Verify correct parsing of layer
    hls_pool = list(hls_model.get_layers())[-1]
    ker_pool = keras_model.layers[-1]
    if '2D' in pooling.__name__:
        assert hls_pool.attributes['name'] == ker_pool._name
        assert hls_pool.attributes['class_name'][-2] == str(2)
        assert hls_pool.attributes['stride_height'] == ker_pool.strides[0]
        assert hls_pool.attributes['stride_width'] == ker_pool.strides[1]
        assert hls_pool.attributes['pool_height'] == ker_pool.pool_size[1]
        assert hls_pool.attributes['pool_width'] == ker_pool.pool_size[0]

        if hls_pool.attributes['data_format'] == 'channels_last':
            assert hls_pool.attributes['in_height'] == ker_pool.input_shape[1]
            assert hls_pool.attributes['in_width'] == ker_pool.input_shape[2]
            assert hls_pool.attributes['n_filt'] == ker_pool.input_shape[3]
        elif hls_pool.attributes['data_format'] == 'channels_first':
            assert hls_pool.attributes['in_height'] == ker_pool.input_shape[2]
            assert hls_pool.attributes['in_width'] == ker_pool.input_shape[3]
            assert hls_pool.attributes['n_filt'] == ker_pool.input_shape[1]

        if ker_pool.padding == 'same':
            # Height
            in_height = ker_pool.input_shape[1]
            if ker_pool.data_format == 'channels_first':
                in_height = ker_pool.input_shape[2]
            out_height = int(math.ceil(float(in_height) / float(ker_pool.strides[0])))
            assert out_height == hls_pool.attributes['out_height']
            if in_height % ker_pool.strides[0] == 0:
                pad_along_height = max(ker_pool.pool_size[1] - ker_pool.strides[0], 0)
            else:
                pad_along_height = max(ker_pool.pool_size[1] - (in_height % ker_pool.strides[0]), 0)
            pad_top = pad_along_height // 2
            pad_bottom = pad_along_height - pad_top
            assert pad_bottom == hls_pool.attributes['pad_bottom']
            assert pad_top == hls_pool.attributes['pad_top']

            # Width
            in_width = ker_pool.input_shape[2]
            if ker_pool.data_format == 'channels_first':
                in_height = keras_model.layers[1].input_shape[-1]
            out_width = int(math.ceil(float(in_width) / float(ker_pool.strides[1])))
            assert out_width == hls_pool.attributes['out_width']
            if in_width % ker_pool.strides[1] == 0:
                pad_along_width = max(ker_pool.pool_size[0] - ker_pool.strides[1], 0)
            else:
                pad_along_width = max(ker_pool.pool_size[0] - (in_width % ker_pool.strides[1]), 0)
            pad_left = pad_along_width // 2
            pad_right = pad_along_width - pad_left
            assert pad_left == hls_pool.attributes['pad_left']
            assert pad_right == hls_pool.attributes['pad_right']

        elif ker_pool.padding == 'valid':
            if hls_pool.attributes['data_format'] == 'channels_first':
                in_height = ker_pool.input_shape[2]
                in_width = ker_pool.input_shape[3]
            elif hls_pool.attributes['data_format'] == 'channels_last':
                in_height = ker_pool.input_shape[1]
                in_width = ker_pool.input_shape[2]

            out_width = int(math.ceil(float(in_width - ker_pool.pool_size[0] + 1) / float(ker_pool.strides[1])))
            out_height = int(math.ceil(float(in_height - ker_pool.pool_size[1] + 1) / float(ker_pool.strides[0])))

            assert hls_pool.attributes['out_height'] == out_height
            assert hls_pool.attributes['out_width'] == out_width
            assert hls_pool.attributes['pad_top'] == 0
            assert hls_pool.attributes['pad_bottom'] == 0
            assert hls_pool.attributes['pad_left'] == 0
            assert hls_pool.attributes['pad_right'] == 0

    elif '1D' in pooling.__name__:
        assert hls_pool.attributes['name'] == ker_pool._name
        assert hls_pool.attributes['class_name'][-2] == str(1)
        assert hls_pool.attributes['n_in'] == ker_pool.input_shape[1]
        assert hls_pool.attributes['n_filt'] == ker_pool.input_shape[2]
        assert hls_pool.attributes['pool_width'] == ker_pool.pool_size[0]
        assert hls_pool.attributes['stride_width'] == ker_pool.strides[0]

        out_same = math.ceil(float(ker_pool.input_shape[1]) / float(ker_pool.strides[0]))
        out_valid = math.ceil(float(ker_pool.input_shape[1] - ker_pool.pool_size[0] + 1) / ker_pool.strides[0])

        if ker_pool.padding == 'same':
            assert hls_pool.attributes['n_out'] == out_same
            if ker_pool.input_shape[1] % ker_pool.strides[0] == 0:
                pad_along_width = max(ker_pool.pool_size[0] - ker_pool.strides[0], 0)
            else:
                pad_along_width = max(ker_pool.pool_size[0] - (ker_pool.input_shape[1] % ker_pool.strides[0]), 0)
            assert hls_pool.attributes['pad_left'] == pad_along_width // 2
            assert hls_pool.attributes['pad_right'] == pad_along_width - pad_along_width // 2

        elif ker_pool.padding == 'valid':
            assert hls_pool.attributes['n_out'] == out_valid
            assert hls_pool.attributes['pad_left'] == 0
            assert hls_pool.attributes['pad_right'] == 0<|MERGE_RESOLUTION|>--- conflicted
+++ resolved
@@ -119,9 +119,6 @@
 
 
 @pytest.mark.parametrize('padds', padds_options)
-<<<<<<< HEAD
-@pytest.mark.parametrize('backend', ['Vivado', 'Vitis', 'Quartus', 'oneAPI'])
-=======
 @pytest.mark.parametrize(
     'backend,strategy',
     [
@@ -133,7 +130,6 @@
         ('oneAPI', 'Resource'),
     ],
 )
->>>>>>> 2c17f660
 @pytest.mark.parametrize('io_type', ['io_parallel', 'io_stream'])
 def test_conv1d(padds, backend, strategy, io_type):
     model = tf.keras.models.Sequential()
@@ -207,9 +203,6 @@
 
 @pytest.mark.parametrize('chans', chans_options)
 @pytest.mark.parametrize('padds', padds_options)
-<<<<<<< HEAD
-@pytest.mark.parametrize('backend', ['Vivado', 'Vitis', 'Quartus', 'oneAPI'])
-=======
 @pytest.mark.parametrize(
     'backend,strategy',
     [
@@ -221,7 +214,6 @@
         ('oneAPI', 'Resource'),
     ],
 )
->>>>>>> 2c17f660
 @pytest.mark.parametrize('io_type', ['io_parallel', 'io_stream'])
 def test_conv2d(chans, padds, backend, strategy, io_type):
     model = tf.keras.models.Sequential()
