--- conflicted
+++ resolved
@@ -1,13 +1,11 @@
 import hls4ml
 import numpy as np
 import pytest
-<<<<<<< HEAD
+import tensorflow as tf
 from pathlib import Path
 
 test_root_path = Path(__file__).parent
-=======
-import tensorflow as tf
->>>>>>> 0ef2766c
+
 
 class Reader:
     def get_weights_data(self, name, var):
