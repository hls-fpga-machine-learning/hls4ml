--- conflicted
+++ resolved
@@ -6,8 +6,6 @@
 from torch import nn
 
 import hls4ml
-from hls4ml.converters import convert_from_pytorch_model
-from hls4ml.utils.config import config_from_pytorch_model
 
 test_root_path = Path(__file__).parent
 
@@ -26,30 +24,9 @@
 def fusion_data():
     n_batch = 2
     n_in = 2
-    size_in_height = 1024
+    size_in_height = 32
     X = np.random.rand(n_batch, n_in, size_in_height)
     return X
-
-
-class BatchNorm_w_Fusion(nn.Module):
-    def __init__(self, filters, momentum):
-        super().__init__()
-        self.conv1 = nn.Conv1d(
-            int(filters),
-            filters,
-            kernel_size=3,
-            stride=1,
-            padding=1,
-            bias=False,
-        )
-        self.bn1 = nn.BatchNorm1d(filters, momentum, track_running_stats=True)
-        self.relu1 = nn.ReLU()
-
-    def forward(self, x):
-        x = self.conv1(x)
-        x = self.bn1(x)
-        x = self.relu1(x)
-        return x
 
 
 @pytest.mark.parametrize('io_type', ['io_parallel', 'io_stream'])
@@ -75,24 +52,7 @@
     np.testing.assert_allclose(pytorch_prediction, hls_prediction, rtol=0, atol=atol, verbose=True)
 
 
-<<<<<<< HEAD
-@pytest.mark.parametrize('io_type', ['io_parallel', 'io_stream'])
-@pytest.mark.parametrize('backend', ['Vivado', 'Vitis'])
-def test_batchnorm_fusion(fusion_data, backend, io_type):
-    n_in = 2
-    momentum = 0.2
-    size_in_height = 1024
-=======
 atol = 5e-2
-
-
-@pytest.fixture
-def fusion_data():
-    n_batch = 2
-    n_in = 2
-    size_in_height = 32
-    X = np.random.rand(n_batch, n_in, size_in_height)
-    return X
 
 
 class BatchNorm_w_Fusion(nn.Module):
@@ -122,22 +82,10 @@
     n_in = 2
     momentum = 0.99
     size_in_height = 32
->>>>>>> 3ae1e30d
     filters = n_in
 
     # see above for model definition
     model = BatchNorm_w_Fusion(filters, momentum)
-<<<<<<< HEAD
-
-    # generating config
-    config = config_from_pytorch_model(
-        model,
-        default_reuse_factor=12,
-        # granularity='name',
-        channels_last_conversion="full",
-        transpose_outputs=False,
-    )
-=======
     # Important to set model to eval to fix batchnorm behavior
     model.eval()
     # generating config
@@ -150,7 +98,6 @@
     else:
         config = hls4ml.utils.config_from_pytorch_model(model, channels_last_conversion='full', transpose_outputs=True)
 
->>>>>>> 3ae1e30d
     config['Model']['Strategy'] = 'Resource'
 
     default_precision = 'ac_fixed<32, 1, true>' if backend == 'Quartus' else 'ac_fixed<32, 1>'
@@ -159,11 +106,7 @@
 
     # conversion
     output_dir = str(test_root_path / f'hls4mlprj_block_{backend}_{io_type}')
-<<<<<<< HEAD
-    hls_model = convert_from_pytorch_model(
-=======
     hls_model = hls4ml.converters.convert_from_pytorch_model(
->>>>>>> 3ae1e30d
         model,
         (None, n_in, size_in_height),
         hls_config=config,
@@ -175,15 +118,6 @@
     # compiling model
     hls_model.compile()
 
-<<<<<<< HEAD
-    """
-    Makes predictions with pytorch and hls model. Currently fails with opaque error (core dump).
-    When run outside pytest, np.testing.assert_allclose raises an AssertionError because tolerances
-    are exceeded. This is likely the cause of the core dump.
-    """
-    pytorch_prediction = model(torch.Tensor(fusion_data)).detach().numpy()
-    hls_prediction = hls_model.predict(fusion_data).reshape(pytorch_prediction.shape)
-=======
     if io_type == 'io_stream':
         hls_prediction = np.transpose(
             np.reshape(
@@ -194,5 +128,4 @@
         )
     else:
         hls_prediction = np.reshape(hls_model.predict(fusion_data), pytorch_prediction.shape)
->>>>>>> 3ae1e30d
     np.testing.assert_allclose(pytorch_prediction, hls_prediction, rtol=0, atol=atol, verbose=True)