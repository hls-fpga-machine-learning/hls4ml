--- conflicted
+++ resolved
@@ -1,8 +1,5 @@
 *.pyc
 __pycache__
 vivado_prj
-<<<<<<< HEAD
 *.log
-=======
 .vscode
->>>>>>> a4ea09a1
