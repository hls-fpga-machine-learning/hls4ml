--- conflicted
+++ resolved
@@ -2,11 +2,7 @@
 
 repos:
 - repo: https://github.com/psf/black
-<<<<<<< HEAD
-  rev: 24.4.2
-=======
   rev: 24.8.0
->>>>>>> 2898ab2f
   hooks:
   - id: black
     language_version: python3
@@ -34,11 +30,7 @@
     args: ["--profile", "black", --line-length=125]
 
 - repo: https://github.com/asottile/pyupgrade
-<<<<<<< HEAD
-  rev: v3.16.0
-=======
   rev: v3.17.0
->>>>>>> 2898ab2f
   hooks:
   - id: pyupgrade
     args: ["--py36-plus"]
